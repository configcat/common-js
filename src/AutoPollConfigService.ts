--- conflicted
+++ resolved
@@ -118,13 +118,8 @@
     this.stopRefreshWorker();
   }
 
-<<<<<<< HEAD
-  private async startRefreshWorker(delayMs: number) {
+  private async startRefreshWorker() {
     this.options.logger.debug("AutoPollConfigService.startRefreshWorker() called.");
-=======
-  private async startRefreshWorker() {
-    this.options.logger.logDebug("AutoPollConfigService.startRefreshWorker() called.");
->>>>>>> d41aa103
 
     const delayMs = this.options.pollIntervalSeconds * 1000;
 
