import type { ICache } from "./Cache";
import { InMemoryCache } from "./Cache";
import type { IConfigCatLogger } from "./ConfigCatLogger";
import { ConfigCatConsoleLogger, LoggerWrapper } from "./ConfigCatLogger";
import { DefaultEventEmitter } from "./DefaultEventEmitter";
import type { IEventEmitter } from "./EventEmitter";
import type { FlagOverrides } from "./FlagOverrides";
import type { IProvidesHooks } from "./Hooks";
import { Hooks } from "./Hooks";
import type { User } from "./RolloutEvaluator";

export enum PollingMode {
  AutoPoll = 0,
  LazyLoad = 1,
  ManualPoll = 2
}

/** Control the location of the config.json files containing your feature flags and settings within the ConfigCat CDN. */
export enum DataGovernance {
  /** Select this if your feature flags are published to all global CDN nodes. */
  Global = 0,
  /** Select this if your feature flags are published to CDN nodes only in the EU. */
  EuOnly = 1
}

export interface IOptions {
  logger?: IConfigCatLogger | null;
  requestTimeoutMs?: number | null;
  baseUrl?: string | null;
  /** You can set a base_url if you want to use a proxy server between your application and ConfigCat */
  proxy?: string | null;
  /** Default: Global. Set this parameter to be in sync with the Data Governance preference on the Dashboard:
   * https://app.configcat.com/organization/data-governance (Only Organization Admins have access)
   */
  dataGovernance?: DataGovernance | null;
  /**
   * ICache instance for cache the config.
   */
  cache?: ICache | null;
  flagOverrides?: FlagOverrides | null;
  /**
   * The default user, used as fallback when there's no user parameter is passed to the
   * ConfigCatClient.getValue, ConfigCatClient.getValueAsync, getVariationId, getVariationIdAsync, getAllValues, getAllValuesAsync, etc. methods.
   */
  defaultUser?: User | null;
  /**
   * Indicates whether the client should be initialized to offline mode or not. Defaults to false.
   */
  offline?: boolean | null;
  /** Provides an opportunity to add listeners to client hooks (events) at client initalization time. */
  setupHooks?: (hooks: IProvidesHooks) => void;
}

export interface IAutoPollOptions extends IOptions {
  /**
   * Configuration refresh period.
   * (Default value is 60 seconds. Minimum value is 1 second. Maximum value is 2147483 seconds.)
   */
  pollIntervalSeconds?: number;

  /**
    * Maximum waiting time between initialization and the first config acquisition.
    * (Default value is 5 seconds. Maximum value is 2147483 seconds. Negative values mean infinite waiting.)
   */
  maxInitWaitTimeSeconds?: number;
}

export interface IManualPollOptions extends IOptions {
}

export interface ILazyLoadingOptions extends IOptions {
  /**
    * Cache time to live value.
    * (Default value is 60 seconds. Minimum value is 1 second. Maximum value is 2147483647 seconds.)
   */
  cacheTimeToLiveSeconds?: number;
}

export type OptionsForPollingMode<TMode extends PollingMode> =
  TMode extends PollingMode.AutoPoll ? IAutoPollOptions :
  TMode extends PollingMode.ManualPoll ? IManualPollOptions :
  TMode extends PollingMode.LazyLoad ? ILazyLoadingOptions :
  never;

/* eslint-disable @typescript-eslint/no-inferrable-types */

export abstract class OptionsBase implements IOptions {

  private readonly configFileName = "config_v5";

  logger: LoggerWrapper;

  apiKey: string;

  clientVersion: string;

  requestTimeoutMs: number = 30000;

  baseUrl: string;

  baseUrlOverriden: boolean = false;

  proxy: string = "";

  dataGovernance: DataGovernance;

  cache: ICache;

  flagOverrides?: FlagOverrides;

  defaultUser?: User;

  offline: boolean = false;

  hooks: Hooks;

  constructor(apiKey: string, clientVersion: string, options?: IOptions | null, defaultCache?: ICache | null, eventEmitterFactory?: (() => IEventEmitter) | null) {
    if (!apiKey) {
      throw new Error("Invalid 'apiKey' value");
    }

    if (!defaultCache) {
      defaultCache = new InMemoryCache();
    }

    this.apiKey = apiKey;
    this.clientVersion = clientVersion;
    this.dataGovernance = options?.dataGovernance ?? DataGovernance.Global;
    this.cache = defaultCache;

    switch (this.dataGovernance) {
      case DataGovernance.EuOnly:
        this.baseUrl = "https://cdn-eu.configcat.com";
        break;
      default:
        this.baseUrl = "https://cdn-global.configcat.com";
        break;
    }

    const eventEmitter = eventEmitterFactory?.() ?? new DefaultEventEmitter();
    this.hooks = new Hooks(eventEmitter);

    let logger: IConfigCatLogger | null | undefined;

    if (options) {
      logger = options.logger;

      if (options.requestTimeoutMs) {
        if (options.requestTimeoutMs < 0) {
          throw new Error("Invalid 'requestTimeoutMs' value");
        }

        this.requestTimeoutMs = options.requestTimeoutMs;
      }

      if (options.baseUrl) {
        this.baseUrl = options.baseUrl;
        this.baseUrlOverriden = true;
      }

      if (options.proxy) {
        this.proxy = options.proxy;
      }

      if (options.cache) {
        this.cache = options.cache;
      }

      if (options.flagOverrides) {
        this.flagOverrides = options.flagOverrides;
      }

      if (options.defaultUser) {
        this.defaultUser = options.defaultUser;
      }

      if (options.offline) {
        this.offline = options.offline;
      }

      options.setupHooks?.(this.hooks);
    }

    this.logger = new LoggerWrapper(logger ?? new ConfigCatConsoleLogger(), this.hooks);
  }

  getUrl(): string {
    return this.baseUrl + "/configuration-files/" + this.apiKey + "/" + this.configFileName + ".json" + "?sdk=" + this.clientVersion;
  }

  getCacheKey(): string {
    return "js_" + this.configFileName + "_" + this.apiKey;
  }
}

export class AutoPollOptions extends OptionsBase implements IAutoPollOptions {

  pollIntervalSeconds: number = 60;

<<<<<<< HEAD
  /** Maximum waiting time between the client initialization and the first config acquisition in seconds. */
=======
  /** You can subscribe to configuration changes with this callback.
   * @deprecated This property is obsolete and will be removed from the public API in a future major version. Please use the 'options.setupHooks = hooks => hooks.on("configChanged", ...)' format instead.
   */
  configChanged: () => void = () => { };

>>>>>>> d41aa103
  maxInitWaitTimeSeconds: number = 5;

  constructor(apiKey: string, sdkType: string, sdkVersion: string, options?: IAutoPollOptions | null, defaultCache?: ICache | null, eventEmitterFactory?: (() => IEventEmitter) | null) {

    super(apiKey, sdkType + "/a-" + sdkVersion, options, defaultCache, eventEmitterFactory);

    if (options) {

      if (options.pollIntervalSeconds !== void 0 && options.pollIntervalSeconds !== null) {
        this.pollIntervalSeconds = options.pollIntervalSeconds;
      }

      if (options.maxInitWaitTimeSeconds !== void 0 && options.maxInitWaitTimeSeconds !== null) {
        this.maxInitWaitTimeSeconds = options.maxInitWaitTimeSeconds;
      }
    }

    // https://developer.mozilla.org/en-US/docs/Web/API/setTimeout#maximum_delay_value
    // https://stackoverflow.com/a/3468650/8656352
    const maxSetTimeoutIntervalSecs = 2147483;

    if (!(typeof this.pollIntervalSeconds === "number" && 1 <= this.pollIntervalSeconds && this.pollIntervalSeconds <= maxSetTimeoutIntervalSecs)) {
      throw new Error("Invalid 'pollIntervalSeconds' value");
    }

    if (!(typeof this.maxInitWaitTimeSeconds === "number" && this.maxInitWaitTimeSeconds <= maxSetTimeoutIntervalSecs)) {
      throw new Error("Invalid 'maxInitWaitTimeSeconds' value");
    }
  }
}

export class ManualPollOptions extends OptionsBase implements IManualPollOptions {
  constructor(apiKey: string, sdkType: string, sdkVersion: string, options?: IManualPollOptions | null, defaultCache?: ICache | null, eventEmitterFactory?: (() => IEventEmitter) | null) {
    super(apiKey, sdkType + "/m-" + sdkVersion, options, defaultCache, eventEmitterFactory);
  }
}

export class LazyLoadOptions extends OptionsBase implements ILazyLoadingOptions {

  cacheTimeToLiveSeconds: number = 60;

  constructor(apiKey: string, sdkType: string, sdkVersion: string, options?: ILazyLoadingOptions | null, defaultCache?: ICache | null, eventEmitterFactory?: (() => IEventEmitter) | null) {

    super(apiKey, sdkType + "/l-" + sdkVersion, options, defaultCache, eventEmitterFactory);

    if (options) {
      if (options.cacheTimeToLiveSeconds !== void 0 && options.cacheTimeToLiveSeconds !== null) {
        this.cacheTimeToLiveSeconds = options.cacheTimeToLiveSeconds;
      }
    }

    if (!(typeof this.cacheTimeToLiveSeconds === "number" && 1 <= this.cacheTimeToLiveSeconds && this.cacheTimeToLiveSeconds <= 2147483647)) {
      throw new Error("Invalid 'cacheTimeToLiveSeconds' value");
    }
  }
}

export type ConfigCatClientOptions = AutoPollOptions | ManualPollOptions | LazyLoadOptions;<|MERGE_RESOLUTION|>--- conflicted
+++ resolved
@@ -197,15 +197,6 @@
 
   pollIntervalSeconds: number = 60;
 
-<<<<<<< HEAD
-  /** Maximum waiting time between the client initialization and the first config acquisition in seconds. */
-=======
-  /** You can subscribe to configuration changes with this callback.
-   * @deprecated This property is obsolete and will be removed from the public API in a future major version. Please use the 'options.setupHooks = hooks => hooks.on("configChanged", ...)' format instead.
-   */
-  configChanged: () => void = () => { };
-
->>>>>>> d41aa103
   maxInitWaitTimeSeconds: number = 5;
 
   constructor(apiKey: string, sdkType: string, sdkVersion: string, options?: IAutoPollOptions | null, defaultCache?: ICache | null, eventEmitterFactory?: (() => IEventEmitter) | null) {
