import type { IConfigCache, IConfigCatCache } from "./ConfigCatCache";
import { ExternalConfigCache, InMemoryConfigCache } from "./ConfigCatCache";
import type { IConfigCatLogger } from "./ConfigCatLogger";
import { ConfigCatConsoleLogger, LoggerWrapper } from "./ConfigCatLogger";
import { DefaultEventEmitter } from "./DefaultEventEmitter";
import type { IEventEmitter } from "./EventEmitter";
import { NullEventEmitter } from "./EventEmitter";
import type { FlagOverrides } from "./FlagOverrides";
<<<<<<< HEAD
import { sha1 } from "./Hash";
import type { IProvidesHooks } from "./Hooks";
=======
import type { HookEvents, IProvidesHooks, SafeHooksWrapper } from "./Hooks";
>>>>>>> b21f14e8
import { Hooks } from "./Hooks";
import { getWeakRefStub, isWeakRefAvailable } from "./Polyfills";
import { ProjectConfig } from "./ProjectConfig";
import type { User } from "./User";

/** Specifies the supported polling modes. */
export enum PollingMode {
  /** The ConfigCat SDK downloads the latest values automatically and stores them in the local cache. */
  AutoPoll = 0,
  /** The ConfigCat SDK downloads the latest setting values only if they are not present in the local cache, or if the cache entry has expired. */
  LazyLoad = 1,
  /** The ConfigCat SDK will not download the config JSON automatically. You need to update the cache manually, by calling `forceRefresh()`. */
  ManualPoll = 2
}

/** Controls the location of the config JSON files containing your feature flags and settings within the ConfigCat CDN. */
export enum DataGovernance {
  /** Choose this option if your config JSON files are published to all global CDN nodes. */
  Global = 0,
  /** Choose this option if your config JSON files are published to CDN nodes only in the EU. */
  EuOnly = 1
}

/** Options used to configure the ConfigCat SDK. */
export interface IOptions {
  /**
   * The logger implementation to use for performing logging.
   *
   * If not set, `ConfigCatConsoleLogger` with `LogLevel.Warn` will be used by default.
   * If you want to use custom logging instead, you can provide an implementation of `IConfigCatLogger`.
   */
  logger?: IConfigCatLogger | null;

  /** Timeout (in milliseconds) for underlying HTTP calls. Defaults to 30 seconds. */
  requestTimeoutMs?: number | null;

  /**
   * The base URL of the remote server providing the latest version of the config.
   * Defaults to the URL of the ConfigCat CDN.
   *
   * If you want to use a proxy server between your application and ConfigCat, you need to set this property to the proxy URL.
   */
  baseUrl?: string | null;

  /** Proxy settings (supported only in the Node SDK currently). */
  proxy?: string | null;

  /**
   * Set this property to be in sync with the Data Governance preference on the Dashboard:
   * https://app.configcat.com/organization/data-governance (only Organization Admins have access).
   * Defaults to `DataGovernance.Global`.
   */
  dataGovernance?: DataGovernance | null;

  /**
   * The cache implementation to use for storing and retrieving downloaded config data.
   *
   * If not set, a default implementation will be used (depending on the platform).
   * If you want to use custom caching instead, you can provide an implementation of `IConfigCatCache`.
   */
  cache?: IConfigCatCache | null;

  /** The flag override to use. If not set, no flag override will be used. */
  flagOverrides?: FlagOverrides | null;

  /**
   * The default user, used as fallback when there's no user parameter is passed to the setting evaluation methods like
   * `IConfigCatClient.getValueAsync`, `ConfigCatClient.getValueAsync`, etc.
   */
  defaultUser?: User | null;

  /**
   * Indicates whether the client should be initialized to offline mode or not. Defaults to `false`.
   */
  offline?: boolean | null;

  /** Provides an opportunity to add listeners to client hooks (events) at client initalization time. */
  setupHooks?: (hooks: IProvidesHooks) => void;
}

/** Options used to configure the ConfigCat SDK in the case of Auto Polling mode. */
export interface IAutoPollOptions extends IOptions {
  /**
   * Config refresh interval.
   * Specifies how frequently the locally cached config will be refreshed by fetching the latest version from the remote server.
   *
   * Default value is 60 seconds. Minimum value is 1 second. Maximum value is 2147483 seconds.
   */
  pollIntervalSeconds?: number;

  /**
   * Maximum waiting time between initialization and the first config acquisition.
   *
   * Default value is 5 seconds. Maximum value is 2147483 seconds. Negative values mean infinite waiting.
   */
  maxInitWaitTimeSeconds?: number;
}

/** Options used to configure the ConfigCat SDK in the case of Manual Polling mode. */
export interface IManualPollOptions extends IOptions {
}

/** Options used to configure the ConfigCat SDK in the case of Lazy Loading mode. */
export interface ILazyLoadingOptions extends IOptions {
  /**
   * Cache time to live value. Specifies how long the locally cached config can be used before refreshing it again by fetching the latest version from the remote server.
   *
   * Default value is 60 seconds. Minimum value is 1 second. Maximum value is 2147483647 seconds.
   */
  cacheTimeToLiveSeconds?: number;
}

export type OptionsForPollingMode<TMode extends PollingMode> =
  TMode extends PollingMode.AutoPoll ? IAutoPollOptions :
  TMode extends PollingMode.ManualPoll ? IManualPollOptions :
  TMode extends PollingMode.LazyLoad ? ILazyLoadingOptions :
  never;

/* eslint-disable @typescript-eslint/no-inferrable-types */

export abstract class OptionsBase {

  private static readonly configFileName = "config_v6.json";

  logger: LoggerWrapper;

  apiKey: string;

  clientVersion: string;

  requestTimeoutMs: number = 30000;

  baseUrl: string;

  baseUrlOverriden: boolean = false;

  proxy: string = "";

  dataGovernance: DataGovernance;

  cache: IConfigCache;

  flagOverrides?: FlagOverrides;

  defaultUser?: User;

  offline: boolean = false;

  hooks: SafeHooksWrapper;

  constructor(apiKey: string, clientVersion: string, options?: IOptions | null,
    defaultCacheFactory?: ((options: OptionsBase) => IConfigCache) | null,
    eventEmitterFactory?: (() => IEventEmitter) | null) {

    if (!apiKey) {
      throw new Error("Invalid 'apiKey' value");
    }

    this.apiKey = apiKey;
    this.clientVersion = clientVersion;
    this.dataGovernance = options?.dataGovernance ?? DataGovernance.Global;

    switch (this.dataGovernance) {
      case DataGovernance.EuOnly:
        this.baseUrl = "https://cdn-eu.configcat.com";
        break;
      default:
        this.baseUrl = "https://cdn-global.configcat.com";
        break;
    }

    const eventEmitter = eventEmitterFactory?.() ?? new DefaultEventEmitter();
    const hooks = new Hooks(eventEmitter);
    const hooksWeakRef = new (isWeakRefAvailable() ? WeakRef : getWeakRefStub())(hooks);
    this.hooks = <SafeHooksWrapper & { hooksWeakRef: WeakRef<Hooks> }>{
      hooks, // stored only temporarily, will be deleted by `yieldHooks()`
      hooksWeakRef,
      emit<TEventName extends keyof HookEvents>(eventName: TEventName, ...args: HookEvents[TEventName]): boolean {
        return this.hooksWeakRef.deref()?.emit(eventName, ...args) ?? false;
      }
    };

    let logger: IConfigCatLogger | null | undefined;
    let cache: IConfigCatCache | null | undefined;

    if (options) {
      logger = options.logger;
      cache = options.cache;

      if (options.requestTimeoutMs) {
        if (options.requestTimeoutMs < 0) {
          throw new Error("Invalid 'requestTimeoutMs' value");
        }

        this.requestTimeoutMs = options.requestTimeoutMs;
      }

      if (options.baseUrl) {
        this.baseUrl = options.baseUrl;
        this.baseUrlOverriden = true;
      }

      if (options.proxy) {
        this.proxy = options.proxy;
      }

      if (options.flagOverrides) {
        this.flagOverrides = options.flagOverrides;
      }

      if (options.defaultUser) {
        this.defaultUser = options.defaultUser;
      }

      if (options.offline) {
        this.offline = options.offline;
      }

      options.setupHooks?.(hooks);
    }

    this.logger = new LoggerWrapper(logger ?? new ConfigCatConsoleLogger(), this.hooks);

    this.cache = cache
      ? new ExternalConfigCache(cache, this.logger)
      : (defaultCacheFactory ? defaultCacheFactory(this) : new InMemoryConfigCache());
  }

  yieldHooks(): Hooks {
    const hooksWrapper = this.hooks as unknown as { hooks?: Hooks };
    const hooks = hooksWrapper.hooks;
    delete hooksWrapper.hooks;
    return hooks ?? new Hooks(new NullEventEmitter());
  }

  getUrl(): string {
    return this.baseUrl + "/configuration-files/" + this.apiKey + "/" + OptionsBase.configFileName + "?sdk=" + this.clientVersion;
  }

  getCacheKey(): string {
    return sha1(`${this.apiKey}_${OptionsBase.configFileName}_${ProjectConfig.serializationFormatVersion}`);
  }
}

export class AutoPollOptions extends OptionsBase {

  pollIntervalSeconds: number = 60;

  maxInitWaitTimeSeconds: number = 5;

  constructor(apiKey: string, sdkType: string, sdkVersion: string, options?: IAutoPollOptions | null,
    defaultCacheFactory?: ((options: OptionsBase) => IConfigCache) | null,
    eventEmitterFactory?: (() => IEventEmitter) | null) {

    super(apiKey, sdkType + "/a-" + sdkVersion, options, defaultCacheFactory, eventEmitterFactory);

    if (options) {

      if (options.pollIntervalSeconds != null) {
        this.pollIntervalSeconds = options.pollIntervalSeconds;
      }

      if (options.maxInitWaitTimeSeconds != null) {
        this.maxInitWaitTimeSeconds = options.maxInitWaitTimeSeconds;
      }
    }

    // https://developer.mozilla.org/en-US/docs/Web/API/setTimeout#maximum_delay_value
    // https://stackoverflow.com/a/3468650/8656352
    const maxSetTimeoutIntervalSecs = 2147483;

    if (!(typeof this.pollIntervalSeconds === "number" && 1 <= this.pollIntervalSeconds && this.pollIntervalSeconds <= maxSetTimeoutIntervalSecs)) {
      throw new Error("Invalid 'pollIntervalSeconds' value");
    }

    if (!(typeof this.maxInitWaitTimeSeconds === "number" && this.maxInitWaitTimeSeconds <= maxSetTimeoutIntervalSecs)) {
      throw new Error("Invalid 'maxInitWaitTimeSeconds' value");
    }
  }
}

export class ManualPollOptions extends OptionsBase {
  constructor(apiKey: string, sdkType: string, sdkVersion: string, options?: IManualPollOptions | null,
    defaultCacheFactory?: ((options: OptionsBase) => IConfigCache) | null,
    eventEmitterFactory?: (() => IEventEmitter) | null) {

    super(apiKey, sdkType + "/m-" + sdkVersion, options, defaultCacheFactory, eventEmitterFactory);
  }
}

export class LazyLoadOptions extends OptionsBase {

  cacheTimeToLiveSeconds: number = 60;

  constructor(apiKey: string, sdkType: string, sdkVersion: string, options?: ILazyLoadingOptions | null,
    defaultCacheFactory?: ((options: OptionsBase) => IConfigCache) | null,
    eventEmitterFactory?: (() => IEventEmitter) | null) {

    super(apiKey, sdkType + "/l-" + sdkVersion, options, defaultCacheFactory, eventEmitterFactory);

    if (options) {
      if (options.cacheTimeToLiveSeconds != null) {
        this.cacheTimeToLiveSeconds = options.cacheTimeToLiveSeconds;
      }
    }

    if (!(typeof this.cacheTimeToLiveSeconds === "number" && 1 <= this.cacheTimeToLiveSeconds && this.cacheTimeToLiveSeconds <= 2147483647)) {
      throw new Error("Invalid 'cacheTimeToLiveSeconds' value");
    }
  }
}

export type ConfigCatClientOptions = AutoPollOptions | ManualPollOptions | LazyLoadOptions;<|MERGE_RESOLUTION|>--- conflicted
+++ resolved
@@ -6,12 +6,8 @@
 import type { IEventEmitter } from "./EventEmitter";
 import { NullEventEmitter } from "./EventEmitter";
 import type { FlagOverrides } from "./FlagOverrides";
-<<<<<<< HEAD
 import { sha1 } from "./Hash";
-import type { IProvidesHooks } from "./Hooks";
-=======
 import type { HookEvents, IProvidesHooks, SafeHooksWrapper } from "./Hooks";
->>>>>>> b21f14e8
 import { Hooks } from "./Hooks";
 import { getWeakRefStub, isWeakRefAvailable } from "./Polyfills";
 import { ProjectConfig } from "./ProjectConfig";
