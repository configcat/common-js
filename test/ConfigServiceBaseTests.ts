import "mocha";
import { OptionsBase, AutoPollOptions, LazyLoadOptions } from "../src/ConfigCatClientOptions";
import { FetchResult, ICache, IConfigFetcher, ProjectConfig } from "../src";
import { ConfigServiceBase } from "../src/ConfigServiceBase";
import { AutoPollConfigService } from "../src/AutoPollConfigService";
import { Mock, It, Times, EqualMatchingInjectorConfig, ResolvedPromiseFactory, RejectedPromiseFactory } from 'moq.ts';
import { ReturnsAsyncPresetFactory, ThrowsAsyncPresetFactory, MimicsResolvedAsyncPresetFactory, MimicsRejectedAsyncPresetFactory, RootMockProvider, Presets } from "moq.ts/internal";
import { LazyLoadConfigService } from "../src/LazyLoadConfigService";
import { assert } from "chai";
import { InMemoryCache } from "../src/Cache";

describe("ConfigServiceBaseTests", () => {

    const asyncInjectorServiceConfig = {
        injectorConfig: new EqualMatchingInjectorConfig([], [
            {
                provide: ReturnsAsyncPresetFactory,
                useClass: MimicsResolvedAsyncPresetFactory,
                deps: [RootMockProvider, Presets, ResolvedPromiseFactory]
            },
            {
                provide: ThrowsAsyncPresetFactory,
                useClass: MimicsRejectedAsyncPresetFactory,
                deps: [RootMockProvider, Presets, RejectedPromiseFactory]
            },
        ])
    };

    it("AutoPollConfigService - backgroundworker only - config doesn't exist in the cache - invokes 'cache.set' operation only once", async () => {

        // Arrange

        const fr: FetchResult = createFetchResult();
        const pc: ProjectConfig = createConfigFromFetchResult(fr);

        const fetcherMock = new Mock<IConfigFetcher>()
        .setup(m => m.fetchLogic(It.IsAny<OptionsBase>(), It.IsAny<string>(), It.IsAny<any>()))
        .callback(({args: [a1, a2, cb]}) => cb(fr));

        let callNo: number = 1;

        const cacheMock = new Mock<ICache>()
        .setup(m => m.get(It.IsAny<string>()))
        .callback(() => {return callNo++ === 1 ? null : pc})
        .setup(m => m.set(It.IsAny<string>(), It.IsAny<ProjectConfig>()))
        .returns();

        // Act

        const _: ConfigServiceBase = new AutoPollConfigService(
            fetcherMock.object(),
            new AutoPollOptions(
                "APIKEY",
                { pollIntervalSeconds: 1 },
                cacheMock.object()));
        
        await new Promise(resolve => setTimeout(resolve, 3000));

        // Assert

        cacheMock.verify(v => v.set(It.IsAny<string>(), It.Is<ProjectConfig>(c => c.HttpETag == fr.eTag && JSON.stringify(c.ConfigJSON) == JSON.stringify(pc.ConfigJSON))), Times.Once());
        fetcherMock.verify(m => m.fetchLogic(It.IsAny<OptionsBase>(), It.IsAny<string>(), It.IsAny<any>()), Times.AtLeast(3));
    });

    it("AutoPollConfigService - with forceRefresh - invokes 'cache.set' operation two times", async () => {

        // Arrange

        const fr: FetchResult = createFetchResult();
        const pc: ProjectConfig = createConfigFromFetchResult(fr);

        const fetcherMock = new Mock<IConfigFetcher>()
        .setup(m => m.fetchLogic(It.IsAny<OptionsBase>(), It.IsAny<string>(), It.IsAny<any>()))
        .callback(({args: [a1, a2, cb]}) => cb(fr));

        let callNo: number = 1;

        const cacheMock = new Mock<ICache>()
        .setup(m => m.get(It.IsAny<string>()))
        .callback((_) => {return callNo++ === 1 ? null : pc})
        .setup(m => m.set(It.IsAny<string>(), It.IsAny<ProjectConfig>()))
        .returns();

        // Act

        const service : AutoPollConfigService = new AutoPollConfigService(
            fetcherMock.object(),
            new AutoPollOptions(
                "APIKEY",
                { pollIntervalSeconds: 1 },
                cacheMock.object()));
        
        await new Promise(resolve => setTimeout(resolve, 1000));

        await service.refreshConfigAsync();

        // Assert

        cacheMock.verify(v => v.set(It.IsAny<string>(), It.Is<ProjectConfig>(c => c.HttpETag == fr.eTag && JSON.stringify(c.ConfigJSON) == JSON.stringify(pc.ConfigJSON))), Times.Exactly(2));        
    });

    it("AutoPollConfigService - ProjectConfig is cached and fetch returns same value - should invoke the 'cache.set' operation only once (at first)", async () => {

        // Arrange

<<<<<<< HEAD
        const pc: ProjectConfig = createProjectConfig();
        const fr: FetchResult = createFetchResult();

        const fetcherMock = new Mock<IConfigFetcher>()
        .setup(m => m.fetchLogic(It.IsAny<OptionsBase>(), It.IsAny<string>(), It.IsAny<any>()))
        .callback(({args: [a1, a2, cb]}) => cb(fr));

        const cacheMock = new Mock<ICache>()
        .setup(m => m.get(It.IsAny<string>()))
        .returns(pc)
        .setup(m => m.set(It.IsAny<string>(), pc))
=======
        const projectConfigOld: ProjectConfig = CreateProjectConfig();
        const projectConfigNew: ProjectConfig = CreateProjectConfig();
        projectConfigNew.Timestamp = new Date().getTime();

        const fetcherMock = new Mock<IConfigFetcher>()
        .setup(m => m.fetchLogic(It.IsAny<OptionsBase>(), It.IsAny<ProjectConfig>(), It.IsAny<any>()))
        .callback(({args: [a1, a2, cb]}) => cb(projectConfigNew));

        const cacheMock = new Mock<ICache>()
        .setup(m => m.get(It.IsAny<string>()))
        .returns(CreateProjectConfig())
        .setup(m => m.set(It.IsAny<string>(), projectConfigOld))
>>>>>>> 700e3b8b
        .returns();

        // Act

        const service : AutoPollConfigService = new AutoPollConfigService(
            fetcherMock.object(),
            new AutoPollOptions(
                "APIKEY",
                { pollIntervalSeconds: 1 },
                cacheMock.object()));
        
        await new Promise(resolve => setTimeout(resolve, 3000));

        // Assert

        cacheMock.verify(v => v.set(
            It.IsAny<string>(),
            It.Is<ProjectConfig>(actual => actual.Timestamp == projectConfigNew.Timestamp)),
        Times.Once());     
    });

    it("AutoPollConfigService - Cached config is the same as ProjectConfig but older than the polling time - Should wait until the cache is updated with the new timestamp", async () => {
        // Arrange
        const pc: ProjectConfig = createProjectConfig();
        const fr: FetchResult = createFetchResult();

        const pollInterval: number = 10;

        const projectConfigNew: ProjectConfig = CreateProjectConfig();

        const projectConfigOld: ProjectConfig = CreateProjectConfig();

        const time: number = new Date().getTime();

        projectConfigNew.Timestamp = time;  

        projectConfigOld.Timestamp = time - (pollInterval * 1001);

        const cache: ICache = new InMemoryCache();

        const options: AutoPollOptions = new AutoPollOptions(
            "APIKEY",
            {
                pollIntervalSeconds: pollInterval,
                maxInitWaitTimeSeconds: 100
            },
            cache);
        
        await cache.set(options.getCacheKey(), projectConfigOld);

        const fetcherMock = new Mock<IConfigFetcher>()
        .setup(m => m.fetchLogic(It.IsAny<OptionsBase>(), It.IsAny<ProjectConfig>(), It.IsAny<any>()))
<<<<<<< HEAD
        .callback(({args: [a1, a2, cb]}) => cb(fr));

        const cacheMock = new Mock<ICache>(asyncInjectorServiceConfig)
        .setup(async m => m.get(It.IsAny<string>()))
        .returnsAsync(pc)
        .setup(async m => m.set(It.IsAny<string>(), pc))
        .returnsAsync();
=======
        .callback(({args: [_, __, cb]}) => {
            setTimeout(() => cb(projectConfigNew), 100)
        });

        // Act

        const service : AutoPollConfigService = new AutoPollConfigService(
            fetcherMock.object(),
            options);

        const actualProjectConfig: ProjectConfig | null = await service.getConfig();

        // Assert

        assert.isNotNull(actualProjectConfig);
        assert.equal(actualProjectConfig?.Timestamp, projectConfigNew.Timestamp);
    });

    it("AutoPollConfigService - Cached config is the same as ProjectConfig but older than the polling time - Should return cached item", async () => {
        // Arrange

        const pollInterval: number = 10;

        const projectConfigNew: ProjectConfig = CreateProjectConfig();

        const projectConfigOld: ProjectConfig = CreateProjectConfig();

        const time: number = new Date().getTime();

        projectConfigNew.Timestamp = time;  

        projectConfigOld.Timestamp = time - (pollInterval * 999);

        const cache: ICache = new InMemoryCache();

        const options: AutoPollOptions = new AutoPollOptions(
            "APIKEY",
            {
                pollIntervalSeconds: pollInterval,
                maxInitWaitTimeSeconds: 100
            },
            cache);
        
        await cache.set(options.getCacheKey(), projectConfigOld);

        const fetcherMock = new Mock<IConfigFetcher>()
        .setup(m => m.fetchLogic(It.IsAny<OptionsBase>(), It.IsAny<ProjectConfig>(), It.IsAny<any>()))
        .callback(({args: [_, __, cb]}) => {
            setTimeout(() => cb(projectConfigNew), 100)
        });
>>>>>>> 700e3b8b

        // Act

        const service : AutoPollConfigService = new AutoPollConfigService(
            fetcherMock.object(),
            options);

        const actualProjectConfig: ProjectConfig | null = await service.getConfig();

        // Assert

        assert.isNotNull(actualProjectConfig);
        assert.equal(actualProjectConfig?.Timestamp, projectConfigOld.Timestamp);
    });

    it("AutoPollConfigService - ProjectConfigs are same but cache stores older config than poll interval and fetch operation is longer than maxInitWaitTimeSeconds - Should return cached item", async () => {
        // Arrange

        const pollInterval: number = 10;

        const projectConfigOld: ProjectConfig = CreateProjectConfig();

        const time: number = new Date().getTime(); 

        projectConfigOld.Timestamp = time - (pollInterval * 3000);

        const cache: ICache = new InMemoryCache();

        const options: AutoPollOptions = new AutoPollOptions(
            "APIKEY",
            {
                pollIntervalSeconds: pollInterval,
                maxInitWaitTimeSeconds: 1
            },
            cache);
        
        await cache.set(options.getCacheKey(), projectConfigOld);

        const fetcherMock = new Mock<IConfigFetcher>()
        .setup(m => m.fetchLogic(It.IsAny<OptionsBase>(), It.IsAny<ProjectConfig>(), It.IsAny<any>()))
        .callback(({args: [_, __, cb]}) => {
            setTimeout(() => cb(null), 2000)
        });

        // Act

        const service : AutoPollConfigService = new AutoPollConfigService(
            fetcherMock.object(),
            options);

        const actualProjectConfig: ProjectConfig | null = await service.getConfig();

        // Assert

        assert.isNotNull(actualProjectConfig);
        assert.equal(actualProjectConfig?.Timestamp, projectConfigOld.Timestamp);
    });

    it("LazyLoadConfigService - ProjectConfig is different in the cache - should fetch a new config and put into cache", async () => {

        // Arrange

        const cacheTimeToLiveSeconds: number = 10;
        const oldConfig: ProjectConfig = createProjectConfig();
        oldConfig.Timestamp = new Date().getTime() - (cacheTimeToLiveSeconds * 1000);
        oldConfig.HttpETag = "oldConfig";        

        const fr: FetchResult = createFetchResult();
        fr.eTag = "newConfig";

        const newConfig: ProjectConfig = createConfigFromFetchResult(fr);

        const fetcherMock = new Mock<IConfigFetcher>()
        .setup(m => m.fetchLogic(It.IsAny<OptionsBase>(), It.IsAny<string>(), It.IsAny<any>()))
        .callback(({args: [a1, a2, cb]}) => cb(fr));

        const cacheMock = new Mock<ICache>()
        .setup(m => m.get(It.IsAny<string>()))
        .returns(oldConfig)
        .setup(m => m.set(It.IsAny<string>(), It.IsAny<ProjectConfig>()))
        .returns();

        const service : LazyLoadConfigService = new LazyLoadConfigService(
            fetcherMock.object(),
            new LazyLoadOptions(
                "APIKEY",
                { cacheTimeToLiveSeconds: cacheTimeToLiveSeconds },
                cacheMock.object()));

        // Act

        const actualConfig = await service.getConfig();

        // Assert

        assert.isTrue(ProjectConfig.equals(actualConfig, newConfig));
        
        fetcherMock.verify(v => v.fetchLogic(It.IsAny<OptionsBase>(), "oldConfig", It.IsAny<any>()), Times.Once());
        cacheMock.verify(v => v.set(It.IsAny<string>(), It.Is<ProjectConfig>(c => c.HttpETag == fr.eTag && JSON.stringify(c.ConfigJSON) == JSON.stringify(newConfig.ConfigJSON))), Times.Once());        
    });

    it("LazyLoadConfigService - ProjectConfig is cached - should not invoke fetch", async () => {

        // Arrange

        const config: ProjectConfig = createProjectConfig();
        config.Timestamp = new Date().getTime();
         
        const fetcherMock = new Mock<IConfigFetcher>();        

        const cacheMock = new Mock<ICache>()
        .setup(m => m.get(It.IsAny<string>()))
        .returns(config);
       
        const service : LazyLoadConfigService = new LazyLoadConfigService(
            fetcherMock.object(),
            new LazyLoadOptions(
                "APIKEY",
                { },
                cacheMock.object()));

        // Act

        const actualConfig = await service.getConfig();

        // Assert

        assert.isTrue(ProjectConfig.equals(actualConfig, config));
        
        fetcherMock.verify(v => v.fetchLogic(It.IsAny<OptionsBase>(), It.IsAny<string>(), It.IsAny<any>()), Times.Never());             
    });

    it("LazyLoadConfigService - refreshConfigAsync - should invoke fetch and cache.set operation", async () => {

        // Arrange

        const config: ProjectConfig = createProjectConfig();
        config.Timestamp = new Date().getTime();

        const fr: FetchResult = createFetchResult();
         
        const fetcherMock = new Mock<IConfigFetcher>()
        .setup(m => m.fetchLogic(It.IsAny<OptionsBase>(), It.IsAny<string>(), It.IsAny<any>()))
        .callback(({args: [a1, a2, cb]}) => cb(fr));

        const cacheMock = new Mock<ICache>()
        .setup(m => m.get(It.IsAny<string>()))
        .returns(config)
        .setup(m => m.set(It.IsAny<string>(), It.IsAny<ProjectConfig>()))
        .returns();

        const service : LazyLoadConfigService = new LazyLoadConfigService(
            fetcherMock.object(),
            new LazyLoadOptions(
                "APIKEY",
                { },
                cacheMock.object()));

        // Act

        const actualConfig = await service.refreshConfigAsync()

        // Assert

        assert.isTrue(ProjectConfig.equals(actualConfig, config));
        
        fetcherMock.verify(v => v.fetchLogic(It.IsAny<OptionsBase>(), It.IsAny<string>(), It.IsAny<any>()), Times.Once());             
        cacheMock.verify(v => v.set(It.IsAny<string>(), It.IsAny<ProjectConfig>()), Times.Once());
    });

    it("LazyLoadConfigService - refreshConfigAsync - should invoke fetch and cache.set operation - async cache supported", async () => {

        // Arrange

        const config: ProjectConfig = createProjectConfig();
        config.Timestamp = new Date().getTime();

        const fr: FetchResult = createFetchResult();

        const fetcherMock = new Mock<IConfigFetcher>()
        .setup(m => m.fetchLogic(It.IsAny<OptionsBase>(), It.IsAny<string>(), It.IsAny<any>()))
        .callback(({args: [a1, a2, cb]}) => cb(fr));

        const cacheMock = new Mock<ICache>(asyncInjectorServiceConfig)
        .setup(async m => m.get(It.IsAny<string>()))
        .returnsAsync(config)
        .setup(async m => m.set(It.IsAny<string>(), It.IsAny<ProjectConfig>()))
        .returnsAsync();

        const service : LazyLoadConfigService = new LazyLoadConfigService(
            fetcherMock.object(),
            new LazyLoadOptions(
                "APIKEY",
                { },
                cacheMock.object()));

        // Act

        const actualConfig = await service.refreshConfigAsync()

        // Assert

        assert.isTrue(ProjectConfig.equals(actualConfig, config));

        fetcherMock.verify(v => v.fetchLogic(It.IsAny<OptionsBase>(), It.IsAny<string>(), It.IsAny<any>()), Times.Once());
        cacheMock.verify(v => v.set(It.IsAny<string>(), It.IsAny<ProjectConfig>()), Times.Once());
    });
});

function createProjectConfig(): ProjectConfig {
    return new ProjectConfig(
        1,
        "{\"f\": { \"debug\": { \"v\": true, \"i\": \"abcdefgh\", \"t\": 0, \"p\": [], \"r\": [] } } }",
        "etag");
}

function createFetchResult(): FetchResult {
    return FetchResult.success("{\"f\": { \"debug\": { \"v\": true, \"i\": \"abcdefgh\", \"t\": 0, \"p\": [], \"r\": [] } } }",
    "etag");
}

function createConfigFromFetchResult(result: FetchResult): ProjectConfig {
    return new ProjectConfig(new Date().getTime(), result.responseBody, result.eTag);
}<|MERGE_RESOLUTION|>--- conflicted
+++ resolved
@@ -103,7 +103,6 @@
 
         // Arrange
 
-<<<<<<< HEAD
         const pc: ProjectConfig = createProjectConfig();
         const fr: FetchResult = createFetchResult();
 
@@ -114,21 +113,7 @@
         const cacheMock = new Mock<ICache>()
         .setup(m => m.get(It.IsAny<string>()))
         .returns(pc)
-        .setup(m => m.set(It.IsAny<string>(), pc))
-=======
-        const projectConfigOld: ProjectConfig = CreateProjectConfig();
-        const projectConfigNew: ProjectConfig = CreateProjectConfig();
-        projectConfigNew.Timestamp = new Date().getTime();
-
-        const fetcherMock = new Mock<IConfigFetcher>()
-        .setup(m => m.fetchLogic(It.IsAny<OptionsBase>(), It.IsAny<ProjectConfig>(), It.IsAny<any>()))
-        .callback(({args: [a1, a2, cb]}) => cb(projectConfigNew));
-
-        const cacheMock = new Mock<ICache>()
-        .setup(m => m.get(It.IsAny<string>()))
-        .returns(CreateProjectConfig())
-        .setup(m => m.set(It.IsAny<string>(), projectConfigOld))
->>>>>>> 700e3b8b
+        .setup(m => m.set(It.IsAny<string>(), It.IsAny<ProjectConfig>()))
         .returns();
 
         // Act
@@ -146,25 +131,25 @@
 
         cacheMock.verify(v => v.set(
             It.IsAny<string>(),
-            It.Is<ProjectConfig>(actual => actual.Timestamp == projectConfigNew.Timestamp)),
+            It.Is<ProjectConfig>(c => c.HttpETag == fr.eTag && JSON.stringify(c.ConfigJSON) == JSON.stringify(pc.ConfigJSON))),
         Times.Once());     
     });
 
-    it("AutoPollConfigService - Cached config is the same as ProjectConfig but older than the polling time - Should wait until the cache is updated with the new timestamp", async () => {
-        // Arrange
-        const pc: ProjectConfig = createProjectConfig();
-        const fr: FetchResult = createFetchResult();
+    it("AutoPollConfigService - Cached config is the same as ProjectConfig but older than the polling time - Should wait until the cache is updated with the new etag", async () => {
+        
+        // Arrange
+
+        const frNew: FetchResult = createFetchResult();
+        frNew.eTag = "newEtag";
+        const frOld: FetchResult = createFetchResult();
+        frOld.eTag = "oldEtag";
 
         const pollInterval: number = 10;
 
-        const projectConfigNew: ProjectConfig = CreateProjectConfig();
-
-        const projectConfigOld: ProjectConfig = CreateProjectConfig();
+        const projectConfigNew: ProjectConfig = createConfigFromFetchResult(frNew);
+        const projectConfigOld: ProjectConfig = createConfigFromFetchResult(frOld);
 
         const time: number = new Date().getTime();
-
-        projectConfigNew.Timestamp = time;  
-
         projectConfigOld.Timestamp = time - (pollInterval * 1001);
 
         const cache: ICache = new InMemoryCache();
@@ -176,24 +161,15 @@
                 maxInitWaitTimeSeconds: 100
             },
             cache);
-        
+
         await cache.set(options.getCacheKey(), projectConfigOld);
 
         const fetcherMock = new Mock<IConfigFetcher>()
-        .setup(m => m.fetchLogic(It.IsAny<OptionsBase>(), It.IsAny<ProjectConfig>(), It.IsAny<any>()))
-<<<<<<< HEAD
-        .callback(({args: [a1, a2, cb]}) => cb(fr));
-
-        const cacheMock = new Mock<ICache>(asyncInjectorServiceConfig)
-        .setup(async m => m.get(It.IsAny<string>()))
-        .returnsAsync(pc)
-        .setup(async m => m.set(It.IsAny<string>(), pc))
-        .returnsAsync();
-=======
+        .setup(m => m.fetchLogic(It.IsAny<OptionsBase>(), It.IsAny<string>(), It.IsAny<any>()))
         .callback(({args: [_, __, cb]}) => {
-            setTimeout(() => cb(projectConfigNew), 100)
-        });
-
+            setTimeout(() => cb(frNew), 100);
+        });       
+        
         // Act
 
         const service : AutoPollConfigService = new AutoPollConfigService(
@@ -204,23 +180,27 @@
 
         // Assert
 
-        assert.isNotNull(actualProjectConfig);
-        assert.equal(actualProjectConfig?.Timestamp, projectConfigNew.Timestamp);
+        assert.isNotNull(actualProjectConfig?.HttpETag);
+        assert.isNotNull(actualProjectConfig?.ConfigJSON);
+        assert.equal(actualProjectConfig?.HttpETag, projectConfigNew.HttpETag);
+        assert.equal(JSON.stringify(actualProjectConfig?.ConfigJSON), JSON.stringify(projectConfigNew?.ConfigJSON));
     });
 
     it("AutoPollConfigService - Cached config is the same as ProjectConfig but older than the polling time - Should return cached item", async () => {
-        // Arrange
+        
+        // Arrange
+
+        const frNew: FetchResult = createFetchResult();
+        frNew.eTag = "newEtag";
+        const frOld: FetchResult = createFetchResult();
+        frOld.eTag = "oldEtag";
 
         const pollInterval: number = 10;
 
-        const projectConfigNew: ProjectConfig = CreateProjectConfig();
-
-        const projectConfigOld: ProjectConfig = CreateProjectConfig();
+        const projectConfigNew: ProjectConfig = createConfigFromFetchResult(frNew);
+        const projectConfigOld: ProjectConfig = createConfigFromFetchResult(frOld);
 
         const time: number = new Date().getTime();
-
-        projectConfigNew.Timestamp = time;  
-
         projectConfigOld.Timestamp = time - (pollInterval * 999);
 
         const cache: ICache = new InMemoryCache();
@@ -236,11 +216,10 @@
         await cache.set(options.getCacheKey(), projectConfigOld);
 
         const fetcherMock = new Mock<IConfigFetcher>()
-        .setup(m => m.fetchLogic(It.IsAny<OptionsBase>(), It.IsAny<ProjectConfig>(), It.IsAny<any>()))
+        .setup(m => m.fetchLogic(It.IsAny<OptionsBase>(), It.IsAny<string>(), It.IsAny<any>()))
         .callback(({args: [_, __, cb]}) => {
-            setTimeout(() => cb(projectConfigNew), 100)
+            setTimeout(() => cb(projectConfigNew), 100);
         });
->>>>>>> 700e3b8b
 
         // Act
 
@@ -252,20 +231,22 @@
 
         // Assert
 
-        assert.isNotNull(actualProjectConfig);
+        assert.isNotNull(actualProjectConfig?.HttpETag);
+        assert.isNotNull(actualProjectConfig?.ConfigJSON);
+        assert.equal(actualProjectConfig?.HttpETag, projectConfigOld.HttpETag);
+        assert.equal(JSON.stringify(actualProjectConfig?.ConfigJSON), JSON.stringify(projectConfigOld?.ConfigJSON));
         assert.equal(actualProjectConfig?.Timestamp, projectConfigOld.Timestamp);
     });
 
     it("AutoPollConfigService - ProjectConfigs are same but cache stores older config than poll interval and fetch operation is longer than maxInitWaitTimeSeconds - Should return cached item", async () => {
+        
         // Arrange
 
         const pollInterval: number = 10;
 
-        const projectConfigOld: ProjectConfig = CreateProjectConfig();
-
-        const time: number = new Date().getTime(); 
-
-        projectConfigOld.Timestamp = time - (pollInterval * 3000);
+        const fr: FetchResult = createFetchResult();
+
+        const projectConfigOld: ProjectConfig = createConfigFromFetchResult(fr);
 
         const cache: ICache = new InMemoryCache();
 
@@ -295,8 +276,10 @@
 
         // Assert
 
-        assert.isNotNull(actualProjectConfig);
-        assert.equal(actualProjectConfig?.Timestamp, projectConfigOld.Timestamp);
+        assert.isNotNull(actualProjectConfig?.HttpETag);
+        assert.isNotNull(actualProjectConfig?.ConfigJSON);
+        assert.equal(actualProjectConfig?.HttpETag, projectConfigOld.HttpETag);
+        assert.equal(JSON.stringify(actualProjectConfig?.ConfigJSON), JSON.stringify(projectConfigOld?.ConfigJSON));
     });
 
     it("LazyLoadConfigService - ProjectConfig is different in the cache - should fetch a new config and put into cache", async () => {
