import { assert, expect } from "chai";
import "mocha";
import { AutoPollConfigService } from "../src/AutoPollConfigService";
import { IConfigCache } from "../src/ConfigCatCache";
import { ConfigCatClient, IConfigCatClient, IConfigCatKernel } from "../src/ConfigCatClient";
import { AutoPollOptions, IAutoPollOptions, ILazyLoadingOptions, IManualPollOptions, IOptions, LazyLoadOptions, ManualPollOptions, OptionsBase, PollingMode } from "../src/ConfigCatClientOptions";
import { LogLevel } from "../src/ConfigCatLogger";
import { IFetchResponse } from "../src/ConfigFetcher";
import { ClientCacheState, ConfigServiceBase, IConfigService, RefreshResult } from "../src/ConfigServiceBase";
import { MapOverrideDataSource, OverrideBehaviour } from "../src/FlagOverrides";
import { ClientReadyState, IProvidesHooks } from "../src/Hooks";
import { LazyLoadConfigService } from "../src/LazyLoadConfigService";
import { isWeakRefAvailable, setupPolyfills } from "../src/Polyfills";
import { SettingValueContainer } from "../src/ProjectConfig";
import { Config, IConfig, ProjectConfig, SettingValue } from "../src/ProjectConfig";
import { EvaluateContext, IEvaluateResult, IEvaluationDetails, IRolloutEvaluator } from "../src/RolloutEvaluator";
import { User } from "../src/User";
import { delay } from "../src/Utils";
import "./helpers/ConfigCatClientCacheExtensions";
import { FakeCache, FakeConfigCatKernel, FakeConfigFetcher, FakeConfigFetcherBase, FakeConfigFetcherWithAlwaysVariableEtag, FakeConfigFetcherWithNullNewConfig, FakeConfigFetcherWithPercentageOptions, FakeConfigFetcherWithRules, FakeConfigFetcherWithTwoCaseSensitiveKeys, FakeConfigFetcherWithTwoKeys, FakeConfigFetcherWithTwoKeysAndRules, FakeExternalAsyncCache, FakeExternalCache, FakeExternalCacheWithInitialData, FakeLogger } from "./helpers/fakes";
import { allowEventLoop } from "./helpers/utils";

describe("ConfigCatClient", () => {
  for (const [sdkKey, customBaseUrl, isValid] of <[string, boolean, boolean][]>[
    ["sdk-key-90123456789012", false, false],
    ["sdk-key-9012345678901/1234567890123456789012", false, false],
    ["sdk-key-90123456789012/123456789012345678901", false, false],
    ["sdk-key-90123456789012/12345678901234567890123", false, false],
    ["sdk-key-901234567890123/1234567890123456789012", false, false],
    ["sdk-key-90123456789012/1234567890123456789012", false, true],
    ["configcat-sdk-1/sdk-key-90123456789012", false, false],
    ["configcat-sdk-1/sdk-key-9012345678901/1234567890123456789012", false, false],
    ["configcat-sdk-1/sdk-key-90123456789012/123456789012345678901", false, false],
    ["configcat-sdk-1/sdk-key-90123456789012/12345678901234567890123", false, false],
    ["configcat-sdk-1/sdk-key-901234567890123/1234567890123456789012", false, false],
    ["configcat-sdk-1/sdk-key-90123456789012/1234567890123456789012", false, true],
    ["configcat-sdk-2/sdk-key-90123456789012/1234567890123456789012", false, false],
    ["configcat-proxy/", false, false],
    ["configcat-proxy/", true, false],
    ["configcat-proxy/sdk-key-90123456789012", false, false],
    ["configcat-proxy/sdk-key-90123456789012", true, true],
  ]) {
    it(`SDK key format should be validated - sdkKey: ${sdkKey} | customBaseUrl: ${customBaseUrl}`, () => {
      const options: IManualPollOptions = customBaseUrl ? { baseUrl: "https://my-configcat-proxy" } : {};
      const configCatKernel: FakeConfigCatKernel = { configFetcher: new FakeConfigFetcher(), sdkType: "common", sdkVersion: "1.0.0" };

      if (isValid) {
        ConfigCatClient.get(sdkKey, PollingMode.ManualPoll, options, configCatKernel).dispose();
      }
      else {
        assert.throws(() => {
          ConfigCatClient.get(sdkKey, PollingMode.ManualPoll, options, configCatKernel).dispose();
        }, "Invalid 'sdkKey' value");
      }
    });
  }

  it("Initialization With AutoPollOptions should create an instance, getValueAsync works", async () => {
    const configCatKernel: FakeConfigCatKernel = { configFetcher: new FakeConfigFetcher(), sdkType: "common", sdkVersion: "1.0.0" };
    const options: AutoPollOptions = new AutoPollOptions("APIKEY", "common", "1.0.0", { logger: null }, null);
    const client: IConfigCatClient = new ConfigCatClient(options, configCatKernel);
    assert.isDefined(client);

    assert.equal(true, await client.getValueAsync("debug", false, new User("identifier")));
    assert.equal(true, await client.getValueAsync("debug", false, new User("identifier")));
    await client.forceRefreshAsync();
    assert.equal(true, await client.getValueAsync("debug", false, new User("identifier")));
    assert.equal(true, await client.getValueAsync("debug", false, new User("identifier")));
    assert.equal(false, await client.getValueAsync("NOT_EXISTS", false, new User("identifier")));
  });

  it("Initialization With LazyLoadOptions should create an instance, getValueAsync works", async () => {

    const configCatKernel: FakeConfigCatKernel = { configFetcher: new FakeConfigFetcher(), sdkType: "common", sdkVersion: "1.0.0" };
    const options: LazyLoadOptions = new LazyLoadOptions("APIKEY", "common", "1.0.0", { logger: null }, null);
    const client: IConfigCatClient = new ConfigCatClient(options, configCatKernel);
    assert.isDefined(client);

    assert.equal(true, await client.getValueAsync("debug", false, new User("identifier")));
    assert.equal(true, await client.getValueAsync("debug", false, new User("identifier")));
    assert.equal(false, await client.getValueAsync("NOT_EXISTS", false, new User("identifier")));
    await client.forceRefreshAsync();
    assert.equal(true, await client.getValueAsync("debug", false, new User("identifier")));
  });

  it("Initialization With ManualPollOptions should create an instance, getValueAsync works", async () => {

    const configCatKernel: FakeConfigCatKernel = { configFetcher: new FakeConfigFetcher(), sdkType: "common", sdkVersion: "1.0.0" };
    const options: ManualPollOptions = new ManualPollOptions("APIKEY", "common", "1.0.0", { logger: null }, null);
    const client: IConfigCatClient = new ConfigCatClient(options, configCatKernel);
    assert.isDefined(client);

    assert.equal(false, await client.getValueAsync("debug", false, new User("identifier")));
    assert.equal(false, await client.getValueAsync("debug", false, new User("identifier")));
    await client.forceRefreshAsync();
    assert.equal(true, await client.getValueAsync("debug", false, new User("identifier")));
    assert.equal(true, await client.getValueAsync("debug", false, new User("identifier")));
    assert.equal(false, await client.getValueAsync("NOT_EXISTS", false, new User("identifier")));
  });

  it("Initialization With ManualPollOptions should create an instance", (done) => {

    const configCatKernel: FakeConfigCatKernel = { configFetcher: new FakeConfigFetcher(), sdkType: "common", sdkVersion: "1.0.0" };
    const options: ManualPollOptions = new ManualPollOptions("APIKEY", "common", "1.0.0", { logger: null }, null);
    const client: IConfigCatClient = new ConfigCatClient(options, configCatKernel);
    assert.isDefined(client);
    client.forceRefreshAsync().then(() => {
      client.getValueAsync("debug", false).then(function(value) {
        assert.equal(true, value);
        done();
      });
    });
  });

  it("Initialization With AutoPollOptions should create an instance", (done) => {

    const configCatKernel: FakeConfigCatKernel = { configFetcher: new FakeConfigFetcher(), sdkType: "common", sdkVersion: "1.0.0" };
    const options: AutoPollOptions = new AutoPollOptions("APIKEY", "common", "1.0.0", { logger: null }, null);
    const client: IConfigCatClient = new ConfigCatClient(options, configCatKernel);
    assert.isDefined(client);

    client.getValueAsync("debug", false).then(function(value) {
      assert.equal(true, value);
      done();
    });
  });

  it("Initialization With LazyLoadOptions should create an instance", (done) => {

    const configCatKernel: FakeConfigCatKernel = { configFetcher: new FakeConfigFetcherWithNullNewConfig(), sdkType: "common", sdkVersion: "1.0.0" };
    const options: LazyLoadOptions = new LazyLoadOptions("APIKEY", "common", "1.0.0", { logger: null }, null);
    const client: IConfigCatClient = new ConfigCatClient(options, configCatKernel);
    assert.isDefined(client);

    client.getValueAsync("debug", false).then(function(value) {
      assert.equal(false, value);
      done();
    });
  });

  it("getValueAsync() works without userObject", async () => {

    const configCatKernel: FakeConfigCatKernel = { configFetcher: new FakeConfigFetcher(), sdkType: "common", sdkVersion: "1.0.0" };
    const options: AutoPollOptions = new AutoPollOptions("APIKEY", "common", "1.0.0", { logger: null }, null);
    const client: IConfigCatClient = new ConfigCatClient(options, configCatKernel);
    assert.isDefined(client);

    const flagEvaluatedEvents: IEvaluationDetails[] = [];
    client.on("flagEvaluated", ed => flagEvaluatedEvents.push(ed));

    const value = await client.getValueAsync("debug", true);
    assert.equal(true, value);

    assert.equal(1, flagEvaluatedEvents.length);
    assert.strictEqual(value, flagEvaluatedEvents[0].value);
  });

  it("getAllKeysAsync() works", async () => {

    const configCatKernel: FakeConfigCatKernel = { configFetcher: new FakeConfigFetcherWithTwoKeys(), sdkType: "common", sdkVersion: "1.0.0" };
    const options: AutoPollOptions = new AutoPollOptions("APIKEY", "common", "1.0.0", { logger: null }, null);
    const client: IConfigCatClient = new ConfigCatClient(options, configCatKernel);
    assert.isDefined(client);
    const keys = await client.getAllKeysAsync();
    assert.equal(keys.length, 2);
    assert.equal(keys[0], "debug");
    assert.equal(keys[1], "debug2");
  });

  it("getAllKeysAsync() works - without config", async () => {

    const configCatKernel: FakeConfigCatKernel = { configFetcher: new FakeConfigFetcherWithNullNewConfig(), sdkType: "common", sdkVersion: "1.0.0" };
    const options: AutoPollOptions = new AutoPollOptions("APIKEY", "common", "1.0.0", { logger: null, maxInitWaitTimeSeconds: 0 }, null);
    const client: IConfigCatClient = new ConfigCatClient(options, configCatKernel);
    assert.isDefined(client);
    const keys = await client.getAllKeysAsync();
    assert.equal(keys.length, 0);
  });

  it("getValueDetailsAsync() should return correct result when setting is not available", async () => {

    // Arrange

    const key = "notexists";
    const defaultValue = false;
    const timestamp = new Date().getTime();

    const configFetcherClass = FakeConfigFetcherWithTwoKeys;
    const cachedPc = new ProjectConfig(configFetcherClass.configJson, new Config(JSON.parse(configFetcherClass.configJson)), timestamp, "etag");
    const configCache = new FakeCache(cachedPc);
    const configCatKernel: FakeConfigCatKernel = { configFetcher: new configFetcherClass(), sdkType: "common", sdkVersion: "1.0.0" };
    const options = new ManualPollOptions("APIKEY", configCatKernel.sdkType, configCatKernel.sdkVersion, {}, () => configCache);
    const client = new ConfigCatClient(options, configCatKernel);

    const user = new User("a@configcat.com");

    const flagEvaluatedEvents: IEvaluationDetails[] = [];
    client.on("flagEvaluated", ed => flagEvaluatedEvents.push(ed));

    // Act

    const actual = await client.getValueDetailsAsync(key, defaultValue, user);

    // Assert

    assert.strictEqual(key, actual.key);
    assert.strictEqual(defaultValue, actual.value);
    assert.isTrue(actual.isDefaultValue);
    assert.isUndefined(actual.variationId);
    assert.strictEqual(cachedPc.timestamp, actual.fetchTime?.getTime());
    assert.strictEqual(user, actual.user);
    assert.isDefined(actual.errorMessage);
    assert.isUndefined(actual.errorException);
    assert.isUndefined(actual.matchedTargetingRule);
    assert.isUndefined(actual.matchedPercentageOption);

    assert.equal(1, flagEvaluatedEvents.length);
    assert.strictEqual(actual, flagEvaluatedEvents[0]);
  });

  it("getValueDetailsAsync() should return correct result when setting is available but no rule applies", async () => {

    // Arrange

    const key = "debug";
    const defaultValue = false;
    const timestamp = new Date().getTime();

    const configFetcherClass = FakeConfigFetcherWithTwoKeys;
    const cachedPc = new ProjectConfig(configFetcherClass.configJson, new Config(JSON.parse(configFetcherClass.configJson)), timestamp, "etag");
    const configCache = new FakeCache(cachedPc);
    const configCatKernel: FakeConfigCatKernel = { configFetcher: new configFetcherClass(), sdkType: "common", sdkVersion: "1.0.0" };
    const options = new ManualPollOptions("APIKEY", configCatKernel.sdkType, configCatKernel.sdkVersion, {}, () => configCache);
    const client = new ConfigCatClient(options, configCatKernel);

    const user = new User("a@configcat.com");

    const flagEvaluatedEvents: IEvaluationDetails[] = [];
    client.on("flagEvaluated", ed => flagEvaluatedEvents.push(ed));

    // Act

    const actual = await client.getValueDetailsAsync(key, defaultValue, user);

    // Assert

    assert.strictEqual(key, actual.key);
    assert.strictEqual(true, actual.value);
    assert.isFalse(actual.isDefaultValue);
    assert.strictEqual("abcdefgh", actual.variationId);
    assert.strictEqual(cachedPc.timestamp, actual.fetchTime?.getTime());
    assert.strictEqual(user, actual.user);
    assert.isUndefined(actual.errorMessage);
    assert.isUndefined(actual.errorException);
    assert.isUndefined(actual.matchedTargetingRule);
    assert.isUndefined(actual.matchedPercentageOption);

    assert.equal(1, flagEvaluatedEvents.length);
    assert.strictEqual(actual, flagEvaluatedEvents[0]);
  });

  it("getValueDetailsAsync() should return correct result when setting is available and a comparison-based rule applies", async () => {

    // Arrange

    const key = "debug";
    const defaultValue = "N/A";
    const timestamp = new Date().getTime();

    const configFetcherClass = FakeConfigFetcherWithRules;
    const cachedPc = new ProjectConfig(configFetcherClass.configJson, new Config(JSON.parse(configFetcherClass.configJson)), timestamp, "etag");
    const configCache = new FakeCache(cachedPc);
    const configCatKernel: FakeConfigCatKernel = { configFetcher: new configFetcherClass(), sdkType: "common", sdkVersion: "1.0.0" };
    const options = new ManualPollOptions("APIKEY", configCatKernel.sdkType, configCatKernel.sdkVersion, {}, () => configCache);
    const client = new ConfigCatClient(options, configCatKernel);

    const user = new User("a@configcat.com");
    user.custom = { eyeColor: "red" };

    const flagEvaluatedEvents: IEvaluationDetails[] = [];
    client.on("flagEvaluated", ed => flagEvaluatedEvents.push(ed));

    // Act

    const actual = await client.getValueDetailsAsync(key, defaultValue, user);

    // Assert

    assert.strictEqual(key, actual.key);
    assert.strictEqual("redValue", actual.value);
    assert.isFalse(actual.isDefaultValue);
    assert.strictEqual("redVariationId", actual.variationId);
    assert.strictEqual(cachedPc.timestamp, actual.fetchTime?.getTime());
    assert.strictEqual(user, actual.user);
    assert.isUndefined(actual.errorMessage);
    assert.isUndefined(actual.errorException);
    assert.isDefined(actual.matchedTargetingRule);
    assert.strictEqual(actual.value, (actual.matchedTargetingRule?.then as SettingValueContainer).value);
    assert.strictEqual(actual.variationId, (actual.matchedTargetingRule?.then as SettingValueContainer).variationId);
    assert.isUndefined(actual.matchedPercentageOption);

    assert.equal(1, flagEvaluatedEvents.length);
    assert.strictEqual(actual, flagEvaluatedEvents[0]);
  });

  it("getValueDetailsAsync() should return correct result when setting is available and a percentage-based rule applies", async () => {

    // Arrange

    const key = "string25Cat25Dog25Falcon25Horse";
    const defaultValue = "N/A";
    const timestamp = new Date().getTime();

    const configFetcherClass = FakeConfigFetcherWithPercentageOptions;
    const cachedPc = new ProjectConfig(configFetcherClass.configJson, new Config(JSON.parse(configFetcherClass.configJson)), timestamp, "etag");
    const configCache = new FakeCache(cachedPc);
    const configCatKernel: FakeConfigCatKernel = { configFetcher: new configFetcherClass(), sdkType: "common", sdkVersion: "1.0.0" };
    const options = new ManualPollOptions("APIKEY", configCatKernel.sdkType, configCatKernel.sdkVersion, {}, () => configCache);
    const client = new ConfigCatClient(options, configCatKernel);

    const user = new User("a@configcat.com");

    const flagEvaluatedEvents: IEvaluationDetails[] = [];
    client.on("flagEvaluated", ed => flagEvaluatedEvents.push(ed));

    // Act

    const actual = await client.getValueDetailsAsync(key, defaultValue, user);

    // Assert

    assert.strictEqual(key, actual.key);
    assert.strictEqual("Cat", actual.value);
    assert.isFalse(actual.isDefaultValue);
    assert.strictEqual("CatVariationId", actual.variationId);
    assert.strictEqual(cachedPc.timestamp, actual.fetchTime?.getTime());
    assert.strictEqual(user, actual.user);
    assert.isUndefined(actual.errorMessage);
    assert.isUndefined(actual.errorException);
    assert.isUndefined(actual.matchedTargetingRule);
    assert.isDefined(actual.matchedPercentageOption);
    assert.strictEqual(actual.value, actual.matchedPercentageOption?.value);
    assert.strictEqual(actual.variationId, actual.matchedPercentageOption?.variationId);

    assert.equal(1, flagEvaluatedEvents.length);
    assert.strictEqual(actual, flagEvaluatedEvents[0]);
  });

  it("getValueDetailsAsync() should return default value when exception thrown", async () => {

    // Arrange

    const key = "debug";
    const defaultValue = false;
    const timestamp = new Date().getTime();

    const configFetcherClass = FakeConfigFetcherWithTwoKeys;
    const cachedPc = new ProjectConfig(configFetcherClass.configJson, new Config(JSON.parse(configFetcherClass.configJson)), timestamp, "etag");
    const configCache = new FakeCache(cachedPc);
    const configCatKernel: FakeConfigCatKernel = { configFetcher: new configFetcherClass(), sdkType: "common", sdkVersion: "1.0.0" };
    const options = new ManualPollOptions("APIKEY", configCatKernel.sdkType, configCatKernel.sdkVersion, {}, () => configCache);
    const client = new ConfigCatClient(options, configCatKernel);

    const err = new Error("Something went wrong.");
    client["evaluator"] = new class implements IRolloutEvaluator {
      evaluate(defaultValue: SettingValue, context: EvaluateContext): IEvaluateResult {
        throw err;
      }
    };

    const user = new User("a@configcat.com");

    const flagEvaluatedEvents: IEvaluationDetails[] = [];
    const errorEvents: [string, any][] = [];
    client.on("flagEvaluated", ed => flagEvaluatedEvents.push(ed));
    client.on("clientError", (msg: string, err: any) => errorEvents.push([msg, err]));

    // Act

    const actual = await client.getValueDetailsAsync(key, defaultValue, user);

    // Assert

    assert.strictEqual(key, actual.key);
    assert.strictEqual(defaultValue, actual.value);
    assert.isTrue(actual.isDefaultValue);
    assert.isUndefined(actual.variationId);
    assert.strictEqual(cachedPc.timestamp, actual.fetchTime?.getTime());
    assert.strictEqual(user, actual.user);
    assert.isDefined(actual.errorMessage);
    assert.strictEqual(err, actual.errorException);
    assert.isUndefined(actual.matchedTargetingRule);
    assert.isUndefined(actual.matchedPercentageOption);

    assert.equal(1, flagEvaluatedEvents.length);
    assert.strictEqual(actual, flagEvaluatedEvents[0]);

    assert.equal(1, errorEvents.length);
    const [actualErrorMessage, actualErrorException] = errorEvents[0];
    expect(actualErrorMessage).to.include("Error occurred in the `getValueDetailsAsync` method");
    assert.strictEqual(err, actualErrorException);
  });

  it("getAllValueDetailsAsync() should return correct result", async () => {

    // Arrange

    const timestamp = new Date().getTime();

    const configFetcherClass = FakeConfigFetcherWithTwoKeys;
    const cachedPc = new ProjectConfig(configFetcherClass.configJson, new Config(JSON.parse(configFetcherClass.configJson)), timestamp, "etag");
    const configCache = new FakeCache(cachedPc);
    const configCatKernel: FakeConfigCatKernel = { configFetcher: new configFetcherClass(), sdkType: "common", sdkVersion: "1.0.0" };
    const options = new ManualPollOptions("APIKEY", configCatKernel.sdkType, configCatKernel.sdkVersion, {}, () => configCache);
    const client = new ConfigCatClient(options, configCatKernel);

    const user = new User("a@configcat.com");

    const flagEvaluatedEvents: IEvaluationDetails[] = [];
    client.on("flagEvaluated", ed => flagEvaluatedEvents.push(ed));

    // Act

    const actual = await client.getAllValueDetailsAsync(user);

    // Assert

    const expected = [
      { key: "debug", value: true, variationId: "abcdefgh" },
      { key: "debug2", value: true, variationId: "12345678" },
    ];

    for (const { key, value, variationId } of expected) {
      const actualDetails = actual.find(details => details.key === key)!;

      assert.isDefined(actualDetails);
      assert.strictEqual(value, actualDetails.value);
      assert.isFalse(actualDetails.isDefaultValue);
      assert.strictEqual(variationId, actualDetails.variationId);
      assert.strictEqual(cachedPc.timestamp, actualDetails.fetchTime?.getTime());
      assert.strictEqual(user, actualDetails.user);
      assert.isUndefined(actualDetails.errorMessage);
      assert.isUndefined(actualDetails.errorException);
      assert.isUndefined(actualDetails.matchedTargetingRule);
      assert.isUndefined(actualDetails.matchedPercentageOption);

      const flagEvaluatedDetails = flagEvaluatedEvents.find(details => details.key === key)!;

      assert.isDefined(flagEvaluatedDetails);
      assert.strictEqual(actualDetails, flagEvaluatedDetails);
    }
  });

  it("getAllValueDetailsAsync() should return default value when exception thrown", async () => {

    // Arrange

    const timestamp = new Date().getTime();

    const configFetcherClass = FakeConfigFetcherWithTwoKeys;
    const cachedPc = new ProjectConfig(configFetcherClass.configJson, new Config(JSON.parse(configFetcherClass.configJson)), timestamp, "etag");
    const configCache = new FakeCache(cachedPc);
    const configCatKernel: FakeConfigCatKernel = { configFetcher: new configFetcherClass(), sdkType: "common", sdkVersion: "1.0.0" };
    const options = new ManualPollOptions("APIKEY", configCatKernel.sdkType, configCatKernel.sdkVersion, {}, () => configCache);
    const client = new ConfigCatClient(options, configCatKernel);

    const err = new Error("Something went wrong.");
    client["evaluator"] = new class implements IRolloutEvaluator {
      evaluate(defaultValue: SettingValue, context: EvaluateContext): IEvaluateResult {
        throw err;
      }
    };

    const user = new User("a@configcat.com");

    const flagEvaluatedEvents: IEvaluationDetails[] = [];
    const errorEvents: [string, any][] = [];
    client.on("flagEvaluated", ed => flagEvaluatedEvents.push(ed));
    client.on("clientError", (msg: string, err: any) => errorEvents.push([msg, err]));

    // Act

    const actual = await client.getAllValueDetailsAsync(user);

    // Assert

    for (const key of ["debug", "debug2"]) {
      const actualDetails = actual.find(details => details.key === key)!;

      assert.isNull(actualDetails.value);
      assert.isTrue(actualDetails.isDefaultValue);
      assert.isUndefined(actualDetails.variationId);
      assert.strictEqual(cachedPc.timestamp, actualDetails.fetchTime?.getTime());
      assert.strictEqual(user, actualDetails.user);
      assert.isDefined(actualDetails.errorMessage);
      assert.strictEqual(err, actualDetails.errorException);
      assert.isUndefined(actualDetails.matchedTargetingRule);
      assert.isUndefined(actualDetails.matchedPercentageOption);

      const flagEvaluatedDetails = flagEvaluatedEvents.find(details => details.key === key)!;

      assert.isDefined(flagEvaluatedDetails);
      assert.strictEqual(actualDetails, flagEvaluatedDetails);
    }

    assert.equal(1, errorEvents.length);
    const [actualErrorMessage, actualErrorException] = errorEvents[0];
    expect(actualErrorMessage).to.include("Error occurred in the `getAllValueDetailsAsync` method.");
    if (typeof AggregateError !== "undefined") {
      assert.instanceOf(actualErrorException, AggregateError);
      assert.deepEqual(Array(actual.length).fill(err), (actualErrorException as AggregateError).errors);
    }
    else {
      assert.strictEqual(err, actualErrorException);
    }
  });

  it("Initialization With AutoPollOptions - config changed in every fetch - should fire configChanged every polling iteration", async () => {

    const configCatKernel: FakeConfigCatKernel = { configFetcher: new FakeConfigFetcherWithAlwaysVariableEtag(), sdkType: "common", sdkVersion: "1.0.0" };
    let configChangedEventCount = 0;
    const pollIntervalSeconds = 1;
    const userOptions: IAutoPollOptions = {
      logger: null,
      pollIntervalSeconds,
      setupHooks: hooks => hooks.on("configChanged", () => configChangedEventCount++)
    };
    const options: AutoPollOptions = new AutoPollOptions("APIKEY", "common", "1.0.0", userOptions, null);
    new ConfigCatClient(options, configCatKernel);

    await delay(2.5 * pollIntervalSeconds * 1000);

    assert.equal(configChangedEventCount, 3);
  });

  it("Initialization With AutoPollOptions - config doesn't change - should fire configChanged only once", async () => {

    const configCatKernel: FakeConfigCatKernel = { configFetcher: new FakeConfigFetcher(), sdkType: "common", sdkVersion: "1.0.0" };
    let configChangedEventCount = 0;
    const pollIntervalSeconds = 1;
    const userOptions: IAutoPollOptions = {
      logger: null,
      pollIntervalSeconds,
      setupHooks: hooks => hooks.on("configChanged", () => configChangedEventCount++)
    };
    const options: AutoPollOptions = new AutoPollOptions("APIKEY", "common", "1.0.0", userOptions, null);
    new ConfigCatClient(options, configCatKernel);

    await delay(2.5 * pollIntervalSeconds * 1000);

    assert.equal(configChangedEventCount, 1);
  });

  it("Initialization With AutoPollOptions - with maxInitWaitTimeSeconds - getValueAsync should wait", async () => {

    const maxInitWaitTimeSeconds = 2;

    const configCatKernel: FakeConfigCatKernel = { configFetcher: new FakeConfigFetcher(500), sdkType: "common", sdkVersion: "1.0.0" };
    const options: AutoPollOptions = new AutoPollOptions("APIKEY", "common", "1.0.0", { maxInitWaitTimeSeconds }, null);

    const startDate: number = new Date().getTime();
    const client: IConfigCatClient = new ConfigCatClient(options, configCatKernel);
    const actualValue = await client.getValueAsync("debug", false);
    const elapsedMilliseconds: number = new Date().getTime() - startDate;

    assert.isAtLeast(elapsedMilliseconds, 500);
    assert.isAtMost(elapsedMilliseconds, maxInitWaitTimeSeconds * 1000);
    assert.equal(actualValue, true);
  });

  for (const statusCode of [403, 404, 500, null]) {
    it(`Initialization With AutoPollOptions - with maxInitWaitTimeSeconds - getValueDetailsAsync should not wait maxInitWaitTimeSeconds even if fetch result is ${statusCode ?? "network error"}`, async () => {

      const maxInitWaitTimeSeconds = 2;

      const configFetchDelay = maxInitWaitTimeSeconds * 1000 / 4;
      const configFetcher = new FakeConfigFetcherBase(null, configFetchDelay, () =>
        statusCode ? { statusCode, reasonPhrase: "x" } : (() => { throw "network error"; })());

      const configCatKernel: FakeConfigCatKernel = { configFetcher, sdkType: "common", sdkVersion: "1.0.0" };
      const options: AutoPollOptions = new AutoPollOptions("APIKEY", "common", "1.0.0", { maxInitWaitTimeSeconds }, null);

      const startDate: number = new Date().getTime();
      const client: IConfigCatClient = new ConfigCatClient(options, configCatKernel);
      const actualDetails = await client.getValueDetailsAsync("debug", false);
      const elapsedMilliseconds: number = new Date().getTime() - startDate;

      assert.isAtLeast(elapsedMilliseconds, 500);
      assert.isAtMost(elapsedMilliseconds, configFetchDelay * 2);
      assert.equal(actualDetails.isDefaultValue, true);
      assert.equal(actualDetails.value, false);
    });
  }

  it("Initialization With AutoPollOptions - with maxInitWaitTimeSeconds - getValueAsync should wait for maxInitWaitTimeSeconds only and return default value", async () => {

    const maxInitWaitTimeSeconds = 1;

    const configCatKernel: FakeConfigCatKernel = { configFetcher: new FakeConfigFetcherWithNullNewConfig(10000), sdkType: "common", sdkVersion: "1.0.0" };
    const options: AutoPollOptions = new AutoPollOptions("APIKEY", "common", "1.0.0", { maxInitWaitTimeSeconds }, null);

    const startDate: number = new Date().getTime();
    const client: IConfigCatClient = new ConfigCatClient(options, configCatKernel);
    const actualValue = await client.getValueAsync("debug", false);
    const elapsedMilliseconds: number = new Date().getTime() - startDate;

    assert.isAtLeast(elapsedMilliseconds, (maxInitWaitTimeSeconds * 1000) - 10); // 10 ms for tolerance
    assert.isAtMost(elapsedMilliseconds, (maxInitWaitTimeSeconds * 1000) + 50); // 50 ms for tolerance
    assert.equal(actualValue, false);
  });

  describe("Initialization - with waitForReady", () => {

    const maxInitWaitTimeSeconds = 1;
    const configFetcher = new FakeConfigFetcherBase("{}", 0, (lastConfig, lastETag) => ({
      statusCode: 500,
      reasonPhrase: "",
      eTag: (lastETag as any | 0) + 1 + "",
      body: lastConfig
    } as IFetchResponse));

    it("AutoPoll - should wait", async () => {
      const configCatKernel: FakeConfigCatKernel = { configFetcher: new FakeConfigFetcher(), sdkType: "common", sdkVersion: "1.0.0" };
      const options: AutoPollOptions = new AutoPollOptions("APIKEY", "common", "1.0.0", {}, null);

      const client: IConfigCatClient = new ConfigCatClient(options, configCatKernel);
      const state = await client.waitForReady();

      assert.equal(state, ClientReadyState.HasUpToDateFlagData);
      assert.equal(client.snapshot().getValue("debug", false), true);
    });

    it("AutoPoll - should wait for maxInitWaitTimeSeconds", async () => {

      const configFetcher = new FakeConfigFetcherWithNullNewConfig(maxInitWaitTimeSeconds * 2 * 1000);
      const configCatKernel: FakeConfigCatKernel = { configFetcher, sdkType: "common", sdkVersion: "1.0.0" };
      const options: AutoPollOptions = new AutoPollOptions("APIKEY", "common", "1.0.0", { maxInitWaitTimeSeconds }, null);

      const startDate: number = new Date().getTime();
      const client: IConfigCatClient = new ConfigCatClient(options, configCatKernel);
      const state = await client.waitForReady();
      const elapsedMilliseconds: number = new Date().getTime() - startDate;

      assert.isAtLeast(elapsedMilliseconds, (maxInitWaitTimeSeconds * 1000) - 10); // 10 ms for tolerance
      assert.isAtMost(elapsedMilliseconds, (maxInitWaitTimeSeconds * 1000) + 50); // 50 ms for tolerance

      assert.equal(state, ClientReadyState.NoFlagData);

      const snapshot = client.snapshot();
      assert.equal(snapshot.getValue("debug", false), false);
      const evaluationDetails = snapshot.getValueDetails("debug", false);
      assert.isTrue(evaluationDetails.isDefaultValue);
      assert.equal(evaluationDetails.value, false);
    });

    it("AutoPoll - should wait for maxInitWaitTimeSeconds and return cached", async () => {

      const configFetcher = new FakeConfigFetcherBase("{}", maxInitWaitTimeSeconds * 2 * 1000, (lastConfig, lastETag) => ({
        statusCode: 500,
        reasonPhrase: "",
        eTag: (lastETag as any | 0) + 1 + "",
        body: lastConfig
      } as IFetchResponse));
      const configCatKernel: FakeConfigCatKernel = { configFetcher, sdkType: "common", sdkVersion: "1.0.0" };
      const options: AutoPollOptions = new AutoPollOptions("APIKEY", "common", "1.0.0", {
        maxInitWaitTimeSeconds: maxInitWaitTimeSeconds,
        cache: new FakeExternalCacheWithInitialData(120_000)
      }, null);

      const startDate: number = new Date().getTime();
      const client: IConfigCatClient = new ConfigCatClient(options, configCatKernel);
      const state = await client.waitForReady();
      const elapsedMilliseconds: number = new Date().getTime() - startDate;

      assert.isAtLeast(elapsedMilliseconds, (maxInitWaitTimeSeconds * 1000) - 10); // 10 ms for tolerance
      assert.isAtMost(elapsedMilliseconds, (maxInitWaitTimeSeconds * 1000) + 50); // 50 ms for tolerance

      assert.equal(state, ClientReadyState.HasCachedFlagDataOnly);

      const snapshot = client.snapshot();
      assert.equal(snapshot.getValue("debug", false), true);
      const evaluationDetails = snapshot.getValueDetails("debug", false);
      assert.isFalse(evaluationDetails.isDefaultValue);
      assert.equal(evaluationDetails.value, true);
    });

    it("LazyLoad - return cached", async () => {

      const configCatKernel: FakeConfigCatKernel = { configFetcher: configFetcher, sdkType: "common", sdkVersion: "1.0.0" };
      const options: LazyLoadOptions = new LazyLoadOptions("APIKEY", "common", "1.0.0", {
        cache: new FakeExternalCacheWithInitialData()
      }, null);

      const client: IConfigCatClient = new ConfigCatClient(options, configCatKernel);
      const state = await client.waitForReady();

      assert.equal(state, ClientReadyState.HasUpToDateFlagData);
      assert.equal(client.snapshot().getValue("debug", false), true);
    });

    it("LazyLoad - expired, return cached", async () => {

      const configCatKernel: FakeConfigCatKernel = { configFetcher: configFetcher, sdkType: "common", sdkVersion: "1.0.0" };
      const options: LazyLoadOptions = new LazyLoadOptions("APIKEY", "common", "1.0.0", {
        cache: new FakeExternalCacheWithInitialData(120_000)
      }, null);

      const client: IConfigCatClient = new ConfigCatClient(options, configCatKernel);
      const state = await client.waitForReady();

      assert.equal(state, ClientReadyState.HasCachedFlagDataOnly);
      assert.equal(client.snapshot().getValue("debug", false), true);
    });

    it("ManualPoll - return cached", async () => {

      const configCatKernel: FakeConfigCatKernel = { configFetcher: configFetcher, sdkType: "common", sdkVersion: "1.0.0" };
      const options: ManualPollOptions = new ManualPollOptions("APIKEY", "common", "1.0.0", {
        cache: new FakeExternalCacheWithInitialData()
      }, null);

      const client: IConfigCatClient = new ConfigCatClient(options, configCatKernel);
      const state = await client.waitForReady();

      assert.equal(state, ClientReadyState.HasCachedFlagDataOnly);
      const snapshot = client.snapshot();
      assert.equal(snapshot.getValue("debug", false), true);
      assert.deepEqual(snapshot.getAllKeys(), ["debug"]);
      assert.isNotNull(snapshot.fetchedConfig);
    });

    it("ManualPoll - flag override - local only", async () => {
      const configCatKernel: FakeConfigCatKernel = {
        configFetcher: configFetcher,
        sdkType: "common",
        sdkVersion: "1.0.0"
      };
      const options: ManualPollOptions = new ManualPollOptions("localhost", "common", "1.0.0", {
        flagOverrides: {
          dataSource: new MapOverrideDataSource({
            "fakeKey": true,
          }),
          behaviour: OverrideBehaviour.LocalOnly
        }
      }, null);

      const client: IConfigCatClient = new ConfigCatClient(options, configCatKernel);
      const state = await client.waitForReady();

      assert.equal(state, ClientReadyState.HasLocalOverrideFlagDataOnly);
      const snapshot = client.snapshot();
      assert.equal(snapshot.getValue("fakeKey", false), true);
      assert.deepEqual(snapshot.getAllKeys(), ["fakeKey"]);
      assert.isNull(snapshot.fetchedConfig);
    });
  });

  it("getValueAsync - User.Identifier is an empty string - should return evaluated value", async () => {

    const configCatKernel: FakeConfigCatKernel = { configFetcher: new FakeConfigFetcherWithTwoKeysAndRules(), sdkType: "common", sdkVersion: "1.0.0" };
    const options: AutoPollOptions = new AutoPollOptions("APIKEY", "common", "1.0.0", {}, null);
    const client: IConfigCatClient = new ConfigCatClient(options, configCatKernel);

    const user: User = new User("");

    const actual = await client.getValueAsync("debug2", "N/A", user);

    assert.equal(actual, "value2");
  });

  it("getValueAsync - User.Identifier can be non empty string - should return evaluated value", async () => {

    const configCatKernel: FakeConfigCatKernel = { configFetcher: new FakeConfigFetcherWithTwoKeysAndRules(), sdkType: "common", sdkVersion: "1.0.0" };
    const options: AutoPollOptions = new AutoPollOptions("APIKEY", "common", "1.0.0", {}, null);
    const client: IConfigCatClient = new ConfigCatClient(options, configCatKernel);

    const user: User = new User("userId");

    const actual = await client.getValueAsync("debug2", "N/A", user);

    assert.equal(actual, "value1");
  });

  it("getValueAsync - case sensitive key tests", async () => {

    const configCatKernel: FakeConfigCatKernel = { configFetcher: new FakeConfigFetcherWithTwoCaseSensitiveKeys(), sdkType: "common", sdkVersion: "1.0.0" };
    const options: AutoPollOptions = new AutoPollOptions("APIKEY", "common", "1.0.0", {}, null);
    const client: IConfigCatClient = new ConfigCatClient(options, configCatKernel);

    let actual = await client.getValueAsync("debug", "N/A");

    assert.equal(actual, "debug");
    assert.notEqual(actual, "DEBUG");

    actual = await client.getValueAsync("DEBUG", "N/A");

    assert.notEqual(actual, "debug");
    assert.equal(actual, "DEBUG");
  });

  it("getValueAsync - case sensitive attribute tests", async () => {
    const configCatKernel: FakeConfigCatKernel = { configFetcher: new FakeConfigFetcherWithTwoCaseSensitiveKeys(), sdkType: "common", sdkVersion: "1.0.0" };
    const options: AutoPollOptions = new AutoPollOptions("APIKEY", "common", "1.0.0", {}, null);
    const client: IConfigCatClient = new ConfigCatClient(options, configCatKernel);

    let user: User = new User("", void 0, void 0, { "CUSTOM": "c" });
    let actual = await client.getValueAsync("debug", "N/A", user);

    assert.equal(actual, "UPPER-VALUE");

    user = new User("", void 0, void 0, { "custom": "c" });
    actual = await client.getValueAsync("debug", "N/A", user);

    assert.equal(actual, "lower-value");

    user = new User("", void 0, void 0, { "custom": "c", "CUSTOM": "c" });
    actual = await client.getValueAsync("debug", "N/A", user);

    assert.equal(actual, "UPPER-VALUE");
  });

  it("getAllValuesAsync - works", async () => {

    const configCatKernel: FakeConfigCatKernel = { configFetcher: new FakeConfigFetcherWithTwoKeys(), sdkType: "common", sdkVersion: "1.0.0" };
    const options: AutoPollOptions = new AutoPollOptions("APIKEY", "common", "1.0.0", {}, null);
    const client: IConfigCatClient = new ConfigCatClient(options, configCatKernel);

    const flagEvaluatedEvents: IEvaluationDetails[] = [];
    client.on("flagEvaluated", ed => flagEvaluatedEvents.push(ed));

    const actual = await client.getAllValuesAsync();

    assert.equal(actual.length, 2);

    assert.deepEqual(flagEvaluatedEvents.map(evt => [evt.key, evt.value]), actual.map(kv => [kv.settingKey, kv.settingValue]));
  });

  it("getAllValuesAsync - without config - return empty array", async () => {

    const configCatKernel: FakeConfigCatKernel = { configFetcher: new FakeConfigFetcherWithNullNewConfig(), sdkType: "common", sdkVersion: "1.0.0" };
    const options: AutoPollOptions = new AutoPollOptions("APIKEY", "common", "1.0.0", { logger: null, maxInitWaitTimeSeconds: 0 }, null);
    const client: IConfigCatClient = new ConfigCatClient(options, configCatKernel);

    const flagEvaluatedEvents: IEvaluationDetails[] = [];
    client.on("flagEvaluated", ed => flagEvaluatedEvents.push(ed));

    const actual = await client.getAllValuesAsync();

    assert.isDefined(actual);
    assert.equal(actual.length, 0);

    assert.equal(flagEvaluatedEvents.length, 0);
  });

  it("Initialization With LazyLoadOptions - multiple getValueAsync should not cause multiple config fetches", async () => {

    const configFetcher = new FakeConfigFetcher(500);
    const configCatKernel: FakeConfigCatKernel = { configFetcher, sdkType: "common", sdkVersion: "1.0.0" };
    const options: LazyLoadOptions = new LazyLoadOptions("APIKEY", "common", "1.0.0");
    const client: IConfigCatClient = new ConfigCatClient(options, configCatKernel);

    await Promise.all([client.getValueAsync("debug", false), client.getValueAsync("debug", false)]);
    assert.equal(1, configFetcher.calledTimes);
  });

  it("Initialization With LazyLoadOptions - multiple getValue calls should not cause multiple config fetches", done => {

    const configFetcher = new FakeConfigFetcher(500);
    const configCatKernel: FakeConfigCatKernel = { configFetcher, sdkType: "common", sdkVersion: "1.0.0" };
    const options: LazyLoadOptions = new LazyLoadOptions("APIKEY", "common", "1.0.0");
    const client: IConfigCatClient = new ConfigCatClient(options, configCatKernel);

    let callbackCount = 0;

    const callback = (value: any) => {
      {
        callbackCount++;
        if (callbackCount > 1) {
          assert.equal(1, configFetcher.calledTimes);
          done();
        }
      }
    };

    client.getValueAsync("debug", false).then(callback);
    client.getValueAsync("debug", false).then(callback);
  });

  it("Initialization With AutoPollOptions with expired cache - getValue should take care of maxInitWaitTimeSeconds", done => {

    const configFetcher = new FakeConfigFetcher(500);
    const configJson = "{\"f\": { \"debug\": { \"v\": { \"b\": false }, \"i\": \"abcdefgh\", \"t\": 0, \"p\": [], \"r\": [] } } }";
    const configCache = new FakeCache(new ProjectConfig(configJson, new Config(JSON.parse(configJson)), new Date().getTime() - 10000000, "etag2"));
    const configCatKernel: FakeConfigCatKernel = { configFetcher, defaultCacheFactory: () => configCache, sdkType: "common", sdkVersion: "1.0.0" };
    const options: AutoPollOptions = new AutoPollOptions("APIKEY", "common", "1.0.0", { maxInitWaitTimeSeconds: 10 });
    const client: IConfigCatClient = new ConfigCatClient(options, configCatKernel);

    client.getValueAsync("debug", false).then(value => {
      done(value === true ? null : new Error("Wrong value."));
    });
  });

  it("Initialization With AutoPollOptions with expired cache - getValueAsync should take care of maxInitWaitTimeSeconds", async () => {

    const configFetcher = new FakeConfigFetcher(500);
    const configJson = "{\"f\": { \"debug\": { \"v\": { \"b\": false }, \"i\": \"abcdefgh\", \"t\": 0, \"p\": [], \"r\": [] } } }";
    const configCache = new FakeCache(new ProjectConfig(configJson, new Config(JSON.parse(configJson)), new Date().getTime() - 10000000, "etag2"));
    const configCatKernel: FakeConfigCatKernel = { configFetcher, defaultCacheFactory: () => configCache, sdkType: "common", sdkVersion: "1.0.0" };
    const options: AutoPollOptions = new AutoPollOptions("APIKEY", "common", "1.0.0", { maxInitWaitTimeSeconds: 10 });
    const client: IConfigCatClient = new ConfigCatClient(options, configCatKernel);

    const value = await client.getValueAsync("debug", false);
    assert.isTrue(value);
  });

  it("Dispose should stop the client in every scenario", done => {

    const configFetcher = new FakeConfigFetcher(500);
    const configCatKernel: FakeConfigCatKernel = { configFetcher, sdkType: "common", sdkVersion: "1.0.0" };
    const options: AutoPollOptions = new AutoPollOptions("APIKEY", "common", "1.0.0", { pollIntervalSeconds: 2 });
    const client: IConfigCatClient = new ConfigCatClient(options, configCatKernel);
    client.dispose();
    assert.equal(configFetcher.calledTimes, 0);
    setTimeout(() => {
      assert.equal(configFetcher.calledTimes, 1);
      done();
    }, 4000);
  });

  for (const passOptionsToSecondGet of [false, true]) {
    it(`get() should return cached instance ${passOptionsToSecondGet ? "with" : "without"} warning`, done => {
      // Arrange

      const sdkKey = "test-67890123456789012/1234567890123456789012";

      const logger = new FakeLogger(LogLevel.Debug);

      const configCatKernel: FakeConfigCatKernel = { configFetcher: new FakeConfigFetcher(), sdkType: "common", sdkVersion: "1.0.0" };
      const options: IManualPollOptions = { logger };

      // Act

      const client1 = ConfigCatClient.get(sdkKey, PollingMode.ManualPoll, options, configCatKernel);
      const logEvents1 = [...logger.events];

      logger.reset();
      const client2 = ConfigCatClient.get(sdkKey, PollingMode.ManualPoll, passOptionsToSecondGet ? options : null, configCatKernel);
      const logEvents2 = [...logger.events];

      const instanceCount = ConfigCatClient["instanceCache"].getAliveCount();

      client2.dispose();
      client1.dispose();

      // Assert

      assert.equal(1, instanceCount);
      assert.strictEqual(client1, client2);
      assert.isEmpty(logEvents1.filter(([, , msg]) => msg.toString().indexOf("the specified options are ignored") >= 0));

      if (passOptionsToSecondGet) {
        assert.isNotEmpty(logEvents2.filter(([, , msg]) => msg.toString().indexOf("the specified options are ignored") >= 0));
      }
      else {
        assert.isEmpty(logEvents2.filter(([, , msg]) => msg.toString().indexOf("the specified options are ignored") >= 0));
      }

      done();
    });
  }

  it("dispose() should remove cached instance", done => {
    // Arrange

    const sdkKey = "test-67890123456789012/1234567890123456789012";

    const configCatKernel: FakeConfigCatKernel = { configFetcher: new FakeConfigFetcher(), sdkType: "common", sdkVersion: "1.0.0" };

    const client1 = ConfigCatClient.get(sdkKey, PollingMode.ManualPoll, null, configCatKernel);

    // Act

    const instanceCount1 = ConfigCatClient["instanceCache"].getAliveCount();

    client1.dispose();

    const instanceCount2 = ConfigCatClient["instanceCache"].getAliveCount();

    // Assert

    assert.equal(1, instanceCount1);
    assert.equal(0, instanceCount2);

    done();
  });

  it("dispose() should remove current cached instance only", done => {
    // Arrange

    const sdkKey = "test-67890123456789012/1234567890123456789012";

    const configCatKernel: FakeConfigCatKernel = { configFetcher: new FakeConfigFetcher(), sdkType: "common", sdkVersion: "1.0.0" };

    const client1 = ConfigCatClient.get(sdkKey, PollingMode.ManualPoll, null, configCatKernel);

    // Act

    const instanceCount1 = ConfigCatClient["instanceCache"].getAliveCount();

    client1.dispose();

    const instanceCount2 = ConfigCatClient["instanceCache"].getAliveCount();

    const client2 = ConfigCatClient.get(sdkKey, PollingMode.ManualPoll, null, configCatKernel);

    const instanceCount3 = ConfigCatClient["instanceCache"].getAliveCount();

    client1.dispose();

    const instanceCount4 = ConfigCatClient["instanceCache"].getAliveCount();

    client2.dispose();

    const instanceCount5 = ConfigCatClient["instanceCache"].getAliveCount();

    // Assert

    assert.equal(1, instanceCount1);
    assert.equal(0, instanceCount2);
    assert.equal(1, instanceCount3);
    assert.equal(1, instanceCount4);
    assert.equal(0, instanceCount5);

    done();
  });

  it("disposeAll() should remove all cached instances", done => {
    // Arrange

    const sdkKey1 = "test1-7890123456789012/1234567890123456789012", sdkKey2 = "test2-7890123456789012/1234567890123456789012";

    const configCatKernel: FakeConfigCatKernel = { configFetcher: new FakeConfigFetcher(), sdkType: "common", sdkVersion: "1.0.0" };

    const client1 = ConfigCatClient.get(sdkKey1, PollingMode.AutoPoll, null, configCatKernel);
    const client2 = ConfigCatClient.get(sdkKey2, PollingMode.ManualPoll, null, configCatKernel);

    // Act

    const instanceCount1 = ConfigCatClient["instanceCache"].getAliveCount();

    ConfigCatClient.disposeAll();

    const instanceCount2 = ConfigCatClient["instanceCache"].getAliveCount();

    // Assert

    assert.equal(2, instanceCount1);
    assert.equal(0, instanceCount2);
    assert.isObject(client1);
    assert.isObject(client2);

    done();
  });

  it("GC should be able to collect cached instances when no strong references are left", async function() {
    // Arrange

    setupPolyfills();
    if (!isWeakRefAvailable() || typeof gc === "undefined") {
      this.skip();
    }
    const isFinalizationRegistryAvailable = typeof FinalizationRegistry !== "undefined";

    const sdkKey1 = "test1-7890123456789012/1234567890123456789012", sdkKey2 = "test2-7890123456789012/1234567890123456789012";

    const logger = new FakeLogger(LogLevel.Debug);
    const configCatKernel: FakeConfigCatKernel = { configFetcher: new FakeConfigFetcher(), sdkType: "common", sdkVersion: "1.0.0" };

    function createClients() {
      ConfigCatClient.get(sdkKey1, PollingMode.AutoPoll, { logger, maxInitWaitTimeSeconds: 0 }, configCatKernel);
      ConfigCatClient.get(sdkKey2, PollingMode.ManualPoll, { logger }, configCatKernel);

      return ConfigCatClient["instanceCache"].getAliveCount();
    }

    // Act

    const instanceCount1 = createClients();

    // We need to allow the event loop to run so the runtime can detect there's no more strong references to the created clients.
    await allowEventLoop();
    gc();

    if (isFinalizationRegistryAvailable) {
      // We need to allow the finalizer callbacks to execute.
      await allowEventLoop(10);
    }

    const instanceCount2 = ConfigCatClient["instanceCache"].getAliveCount();

    // Assert

    assert.equal(2, instanceCount1);

    if (isFinalizationRegistryAvailable) {
<<<<<<< HEAD
      assert.equal(2, logger.events.filter(([, , msg]) => msg.toString().indexOf("finalize() called") >= 0).length);
=======
      assert.equal(0, instanceCount2);
      assert.equal(2, logger.messages.filter(([, , msg]) => msg.indexOf("finalize() called") >= 0).length);
>>>>>>> b21f14e8
    }
    else {
      // When finalization is not available, Auto Polling won't be stopped.
      assert.equal(1, instanceCount2);
    }
  });

  it("GC should be able to collect cached instances when hook handler closes over client instance and no strong references are left", async function() {
    // Arrange

    setupPolyfills();
    if (!isWeakRefAvailable() || typeof FinalizationRegistry === "undefined" || typeof gc === "undefined") {
      this.skip();
    }

    const sdkKey1 = "test1";

    const configCatKernel: FakeConfigCatKernel = { configFetcher: new FakeConfigFetcher(), sdkType: "common", sdkVersion: "1.0.0" };

    function createClients() {
      const client = ConfigCatClient.get(sdkKey1, PollingMode.AutoPoll, { maxInitWaitTimeSeconds: 0 }, configCatKernel);
      client.on("configChanged", () => client.getValueAsync("flag", null));

      return ConfigCatClient["instanceCache"].getAliveCount();
    }

    // Act

    const instanceCount1 = createClients();

    // We need to allow the event loop to run so the runtime can detect there's no more strong references to the created clients.
    await allowEventLoop();
    gc();

    // We need to allow the finalizer callbacks to execute.
    await allowEventLoop(10);

    const instanceCount2 = ConfigCatClient["instanceCache"].getAliveCount();

    // Assert

    assert.equal(1, instanceCount1);
    assert.equal(0, instanceCount2);
  });

  // For these tests we need to choose a ridiculously large poll interval/ cache TTL to make sure that config is fetched only once.
  const optionsFactoriesForOfflineModeTests: [PollingMode, (sdkKey: string, kernel: IConfigCatKernel, cache: IConfigCache, offline: boolean) => OptionsBase][] = [
    [PollingMode.AutoPoll, (sdkKey, kernel, cache, offline) => new AutoPollOptions(sdkKey, kernel.sdkType, kernel.sdkType, { offline, pollIntervalSeconds: 100_000, maxInitWaitTimeSeconds: 1 }, () => cache)],
    [PollingMode.LazyLoad, (sdkKey, kernel, cache, offline) => new LazyLoadOptions(sdkKey, kernel.sdkType, kernel.sdkType, { offline, cacheTimeToLiveSeconds: 100_000 }, () => cache)],
    [PollingMode.ManualPoll, (sdkKey, kernel, cache, offline) => new ManualPollOptions(sdkKey, kernel.sdkType, kernel.sdkType, { offline }, () => cache)],
  ];

  for (const [pollingMode, optionsFactory] of optionsFactoriesForOfflineModeTests) {
    it(`setOnline() should make a(n) ${PollingMode[pollingMode]} client created in offline mode transition to online mode.`, async () => {

      const configFetcher = new FakeConfigFetcherBase("{}", 100, (lastConfig, lastETag) => ({
        statusCode: 200,
        reasonPhrase: "OK",
        eTag: (lastETag as any | 0) + 1 + "",
        body: lastConfig
      } as IFetchResponse));
      const configCache = new FakeCache();
      const configCatKernel: FakeConfigCatKernel = { configFetcher, sdkType: "common", sdkVersion: "1.0.0" };
      const options = optionsFactory("APIKEY", configCatKernel, configCache, true);
      const client = new ConfigCatClient(options, configCatKernel);
      const configService = client["configService"] as ConfigServiceBase<OptionsBase>;

      let expectedFetchTimes = 0;

      // 1. Checks that client is initialized to offline mode
      assert.isTrue(client.isOffline);
      assert.isTrue((await configService.getConfig()).isEmpty);

      // 2. Checks that repeated calls to setOffline() have no effect
      client.setOffline();

      assert.isTrue(client.isOffline);
      assert.equal(expectedFetchTimes, configFetcher.calledTimes);

      // 3. Checks that setOnline() does enable HTTP calls
      client.setOnline();

      if (configService instanceof AutoPollConfigService) {
        assert.isTrue(await configService["initializationPromise"]);
        expectedFetchTimes++;
      }

      assert.isFalse(client.isOffline);
      assert.equal(expectedFetchTimes, configFetcher.calledTimes);

      const etag1 = ((await configService.getConfig())?.httpETag ?? "0") as any | 0;
      if (configService instanceof LazyLoadConfigService) {
        expectedFetchTimes++;
      }

      (expectedFetchTimes > 0 ? assert.notEqual : assert.equal)(0, etag1);

      // 4. Checks that forceRefreshAsync() initiates a HTTP call in online mode
      const refreshResult = await client.forceRefreshAsync();
      expectedFetchTimes++;

      assert.isFalse(client.isOffline);
      assert.equal(expectedFetchTimes, configFetcher.calledTimes);

      const etag2 = ((await configService.getConfig())?.httpETag ?? "0") as any | 0;
      assert.isTrue(etag2 > etag1);

      assert.isTrue(refreshResult.isSuccess);
      assert.isNull(refreshResult.errorMessage);
      assert.isUndefined(refreshResult.errorException);

      // 5. Checks that setOnline() has no effect after client gets disposed
      client.dispose();

      client.setOnline();
      assert.isTrue(client.isOffline);
    });
  }

  for (const [pollingMode, optionsFactory] of optionsFactoriesForOfflineModeTests) {
    it(`setOffline() should make a(n) ${PollingMode[pollingMode]} client created in online mode transition to offline mode.`, async () => {

      const configFetcher = new FakeConfigFetcherBase("{}", 100, (lastConfig, lastETag) => ({
        statusCode: 200,
        reasonPhrase: "OK",
        eTag: (lastETag as any | 0) + 1 + "",
        body: lastConfig
      } as IFetchResponse));

      const configCache = new FakeCache();
      const configCatKernel: FakeConfigCatKernel = { configFetcher, sdkType: "common", sdkVersion: "1.0.0" };
      const options = optionsFactory("APIKEY", configCatKernel, configCache, false);
      const client = new ConfigCatClient(options, configCatKernel);
      const configService = client["configService"] as ConfigServiceBase<OptionsBase>;

      let expectedFetchTimes = 0;

      // 1. Checks that client is initialized to online mode
      assert.isFalse(client.isOffline);

      if (configService instanceof AutoPollConfigService) {
        assert.isTrue(await configService["initializationPromise"]);
        expectedFetchTimes++;
      }

      assert.equal(expectedFetchTimes, configFetcher.calledTimes);

      const etag1 = ((await configService.getConfig())?.httpETag ?? "0") as any | 0;
      if (configService instanceof LazyLoadConfigService) {
        expectedFetchTimes++;
      }

      (expectedFetchTimes > 0 ? assert.notEqual : assert.equal)(0, etag1);

      // 2. Checks that repeated calls to setOnline() have no effect
      client.setOnline();

      assert.isFalse(client.isOffline);
      assert.equal(expectedFetchTimes, configFetcher.calledTimes);

      // 3. Checks that setOffline() does disable HTTP calls
      client.setOffline();

      assert.isTrue(client.isOffline);
      assert.equal(expectedFetchTimes, configFetcher.calledTimes);

      assert.equal(etag1, ((await configService.getConfig())?.httpETag ?? "0") as any | 0);

      // 4. Checks that forceRefreshAsync() does not initiate a HTTP call in offline mode
      const refreshResult = await client.forceRefreshAsync();

      assert.isTrue(client.isOffline);
      assert.equal(expectedFetchTimes, configFetcher.calledTimes);

      assert.equal(etag1, ((await configService.getConfig())?.httpETag ?? "0") as any | 0);

      assert.isFalse(refreshResult.isSuccess);
      expect(refreshResult.errorMessage).to.contain("offline mode");
      assert.isUndefined(refreshResult.errorException);

      // 5. Checks that setOnline() has no effect after client gets disposed
      client.dispose();

      client.setOnline();
      assert.isTrue(client.isOffline);
    });
  }

  for (const addListenersViaOptions of [false, true]) {
    it(`ConfigCatClient should emit events, which listeners added ${addListenersViaOptions ? "via options" : "directly on the client"} should get notified of.`, async () => {
      let clientReadyEventCount = 0;
      const configChangedEvents: IConfig[] = [];
      const flagEvaluatedEvents: IEvaluationDetails[] = [];
      const errorEvents: [string, any][] = [];

      const handleClientReady = () => clientReadyEventCount++;
      const handleConfigChanged = (pc: IConfig) => configChangedEvents.push(pc);
      const handleFlagEvaluated = (ed: IEvaluationDetails) => flagEvaluatedEvents.push(ed);
      const handleClientError = (msg: string, err: any) => errorEvents.push([msg, err]);

      function setupHooks(hooks: IProvidesHooks) {
        hooks.on("clientReady", handleClientReady);
        hooks.on("configChanged", handleConfigChanged);
        hooks.on("flagEvaluated", handleFlagEvaluated);
        hooks.on("clientError", handleClientError);
      }

      const configFetcher = new FakeConfigFetcherWithTwoKeys();
      const configCache = new FakeCache();
      const configCatKernel: FakeConfigCatKernel = { configFetcher, sdkType: "common", sdkVersion: "1.0.0", defaultCacheFactory: () => configCache };
      const userOptions: IManualPollOptions = addListenersViaOptions ? { setupHooks } : {};
      const options = new ManualPollOptions("APIKEY", configCatKernel.sdkType, configCatKernel.sdkVersion, userOptions, configCatKernel.defaultCacheFactory);

      const expectedErrorMessage = "Error occurred in the `forceRefreshAsync` method.";
      const expectedErrorException = new Error("Something went wrong.");

      // 1. Client gets created
      const client = new ConfigCatClient(options, configCatKernel);

      if (!addListenersViaOptions) {
        setupHooks(client);
      }

      const state = await client.waitForReady();

      assert.equal(state, ClientReadyState.NoFlagData);
      assert.equal(clientReadyEventCount, 1);
      assert.equal(configChangedEvents.length, 0);
      assert.equal(flagEvaluatedEvents.length, 0);
      assert.equal(errorEvents.length, 0);

      // 2. Fetch fails
      const originalConfigService = client["configService"] as ConfigServiceBase<OptionsBase>;
      client["configService"] = new class implements IConfigService {
        readonly readyPromise = Promise.resolve(ClientCacheState.NoFlagData);
        getConfig(): Promise<ProjectConfig> { return Promise.resolve(ProjectConfig.empty); }
        refreshConfigAsync(): Promise<[RefreshResult, ProjectConfig]> { return Promise.reject(expectedErrorException); }
        get isOffline(): boolean { return false; }
        setOnline(): void { }
        setOffline(): void { }
        getCacheState(): ClientReadyState { return ClientReadyState.NoFlagData; }
        dispose(): void { }
      };

      await client.forceRefreshAsync();

      assert.equal(configChangedEvents.length, 0);
      assert.equal(errorEvents.length, 1);
      const [actualErrorMessage, actualErrorException] = errorEvents[0];
      expect(actualErrorMessage).to.includes(expectedErrorMessage);
      assert.strictEqual(actualErrorException, expectedErrorException);

      // 3. Fetch succeeds
      client["configService"] = originalConfigService;

      await client.forceRefreshAsync();
      const cachedPc = await configCache.get("");

      assert.equal(configChangedEvents.length, 1);
      assert.strictEqual(configChangedEvents[0], cachedPc.config);

      // 4. All flags are evaluated
      const keys = await client.getAllKeysAsync();
      const evaluationDetails: IEvaluationDetails[] = [];
      for (const key of keys) {
        evaluationDetails.push(await client.getValueDetailsAsync(key, false));
      }

      assert.equal(evaluationDetails.length, flagEvaluatedEvents.length);
      assert.deepEqual(evaluationDetails, flagEvaluatedEvents);

      // 5. Client gets disposed
      client.dispose();

      assert.equal(clientReadyEventCount, 1);
      assert.equal(configChangedEvents.length, 1);
      assert.equal(evaluationDetails.length, flagEvaluatedEvents.length);
      assert.equal(errorEvents.length, 1);
    });
  }

  it("forceRefresh() should return failure including error in case of failed fetch", async () => {
    const errorMessage = "Something went wrong";
    const errorException = new Error(errorMessage);

    const configFetcher = new FakeConfigFetcherBase(null, 100, (lastConfig, lastETag) => { throw errorException; });
    const configCache = new FakeCache();
    const configCatKernel: FakeConfigCatKernel = { configFetcher, sdkType: "common", sdkVersion: "1.0.0", defaultCacheFactory: () => configCache };
    const options = new ManualPollOptions("APIKEY", configCatKernel.sdkType, configCatKernel.sdkVersion, {}, configCatKernel.defaultCacheFactory);

    const client = new ConfigCatClient(options, configCatKernel);

    const refreshResult = await client.forceRefreshAsync();

    assert.isFalse(refreshResult.isSuccess);
    assert.isString(refreshResult.errorMessage);
    assert.strictEqual(refreshResult.errorException, errorException);
  });

  it("forceRefresh() should return failure including error in case of unexpected exception", async () => {
    const errorMessage = "Something went wrong";
    const errorException = new Error(errorMessage);

    const configFetcher = new FakeConfigFetcherBase(null, 100, (lastConfig, lastETag) => { throw errorException; });
    const configCache = new FakeCache();
    const configCatKernel: FakeConfigCatKernel = { configFetcher, sdkType: "common", sdkVersion: "1.0.0", defaultCacheFactory: () => configCache };
    const options = new ManualPollOptions("APIKEY", configCatKernel.sdkType, configCatKernel.sdkVersion, {}, configCatKernel.defaultCacheFactory);

    const client = new ConfigCatClient(options, configCatKernel);

    client["configService"] = new class implements IConfigService {
      readonly readyPromise = Promise.resolve(ClientCacheState.NoFlagData);
      getConfig(): Promise<ProjectConfig> { return Promise.resolve(ProjectConfig.empty); }
      refreshConfigAsync(): Promise<[RefreshResult, ProjectConfig]> { throw errorException; }
      get isOffline(): boolean { return false; }
      setOnline(): void { }
      setOffline(): void { }
      getCacheState(): ClientReadyState { return ClientReadyState.NoFlagData; }
      dispose(): void { }
    };

    const refreshResult = await client.forceRefreshAsync();

    assert.isFalse(refreshResult.isSuccess);
    expect(refreshResult.errorMessage).to.include(errorMessage);
    assert.strictEqual(refreshResult.errorException, errorException);
  });

  for (const pollingMode of [PollingMode.AutoPoll, PollingMode.LazyLoad, PollingMode.ManualPoll]) {
    const testCases: [boolean, boolean, string, ClientCacheState, ClientCacheState][] = [
      [false, false, "empty", ClientCacheState.NoFlagData, ClientCacheState.NoFlagData],
      [true, false, "empty", ClientCacheState.NoFlagData, ClientCacheState.NoFlagData],
      [true, true, "empty", ClientCacheState.NoFlagData, ClientCacheState.NoFlagData],
      [true, false, "expired", ClientCacheState.HasCachedFlagDataOnly, ClientCacheState.HasCachedFlagDataOnly],
      [true, true, "expired", ClientCacheState.NoFlagData, ClientCacheState.HasCachedFlagDataOnly],
    ];

    if (pollingMode !== PollingMode.ManualPoll) {
      testCases.push(
        [true, false, "fresh", ClientCacheState.HasUpToDateFlagData, ClientCacheState.HasUpToDateFlagData],
        [true, true, "fresh", ClientCacheState.NoFlagData, ClientCacheState.HasUpToDateFlagData],
      );
    }

    for (const [externalCache, asyncCacheGet, initialCacheState, expectedImmediateCacheState, expectedDelayedCacheState] of testCases) {
      const cacheType = externalCache ? (asyncCacheGet ? "external cache (async get)" : "external cache (sync get)") : "in-memory cache";
      it(`${PollingMode[pollingMode]} - snapshot() should correctly report client cache state - ${cacheType} - ${initialCacheState}`, async () => {
        const configFetcher = new FakeConfigFetcher(100);
        const configJson = configFetcher.constructor.configJson;
        const configCatKernel: FakeConfigCatKernel = { configFetcher, sdkType: "common", sdkVersion: "1.0.0" };
        const asyncCacheDelayMs = 1, expirationSeconds = 5;

        const clientOptions: IOptions = {
          cache: externalCache ? (asyncCacheGet ? new FakeExternalAsyncCache(asyncCacheDelayMs) : new FakeExternalCache()) : null
        };
        let options: OptionsBase;
        switch (pollingMode) {
          case PollingMode.AutoPoll:
            (clientOptions as IAutoPollOptions).pollIntervalSeconds = expirationSeconds;
            options = new AutoPollOptions("APIKEY", configCatKernel.sdkType, configCatKernel.sdkVersion, clientOptions, configCatKernel.defaultCacheFactory);
            break;
          case PollingMode.LazyLoad:
            (clientOptions as ILazyLoadingOptions).cacheTimeToLiveSeconds = expirationSeconds;
            options = new LazyLoadOptions("APIKEY", configCatKernel.sdkType, configCatKernel.sdkVersion, clientOptions, configCatKernel.defaultCacheFactory);
            break;
          case PollingMode.ManualPoll:
            options = new ManualPollOptions("APIKEY", configCatKernel.sdkType, configCatKernel.sdkVersion, clientOptions, configCatKernel.defaultCacheFactory);
            break;
        }

        if (clientOptions.cache && (initialCacheState === "expired" || initialCacheState === "fresh")) {
          const timestamp = ProjectConfig.generateTimestamp() - expirationSeconds * 1000 * (initialCacheState === "expired" ? 1.5 : 0.5);
          const pc = new ProjectConfig(configJson, new Config(configJson), timestamp, "\"etag\"");
          await clientOptions.cache.set(options.getCacheKey(), ProjectConfig.serialize(pc));
        }

        const client = new ConfigCatClient(options, configCatKernel);
        try {
          // After client instantiation, if IConfigCatCache.get is a sync operation, the snapshot should immediately report the expected cache state.
          let snapshot = client.snapshot();
          assert.equal(expectedImmediateCacheState, snapshot.cacheState);

          // Otherwise, it should report the expected cache state after some delay.
          await delay(asyncCacheDelayMs + 10);
          snapshot = client.snapshot();
          assert.equal(expectedDelayedCacheState, snapshot.cacheState);
        }
        finally {
          client.dispose();
        }
      });
    }
  }
});<|MERGE_RESOLUTION|>--- conflicted
+++ resolved
@@ -1103,12 +1103,8 @@
     assert.equal(2, instanceCount1);
 
     if (isFinalizationRegistryAvailable) {
-<<<<<<< HEAD
+      assert.equal(0, instanceCount2);
       assert.equal(2, logger.events.filter(([, , msg]) => msg.toString().indexOf("finalize() called") >= 0).length);
-=======
-      assert.equal(0, instanceCount2);
-      assert.equal(2, logger.messages.filter(([, , msg]) => msg.indexOf("finalize() called") >= 0).length);
->>>>>>> b21f14e8
     }
     else {
       // When finalization is not available, Auto Polling won't be stopped.
@@ -1124,7 +1120,7 @@
       this.skip();
     }
 
-    const sdkKey1 = "test1";
+    const sdkKey1 = "test1-7890123456789012/1234567890123456789012";
 
     const configCatKernel: FakeConfigCatKernel = { configFetcher: new FakeConfigFetcher(), sdkType: "common", sdkVersion: "1.0.0" };
 
